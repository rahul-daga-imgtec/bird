--- conflicted
+++ resolved
@@ -96,12 +96,8 @@
   return (i1 > i2) - (i1 < i2); 
 }
 
-<<<<<<< HEAD
 static inline int
-uint_cmp(unsigned int i1, unsigned int i2)
-=======
-static inline int uint_cmp(uint i1, uint i2)
->>>>>>> 7c9930f9
+uint_cmp(uint i1, uint i2)
 {
   return (int)(i1 > i2) - (int)(i1 < i2);
 }
