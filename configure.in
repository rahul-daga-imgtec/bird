dnl ** This is a configure script template for BIRD
dnl ** Process it with autoconf to get ./configure
dnl ** (c) 1999--2000 Martin Mares <mj@ucw.cz>

AC_REVISION($Id$)
AC_INIT(conf/confbase.Y)
AC_CONFIG_AUX_DIR(tools)

AC_ARG_ENABLE(debug,	[  --enable-debug          enable internal debugging routines (default: disabled)],,enable_debug=no)
AC_ARG_ENABLE(memcheck,	[  --enable-memcheck       check memory allocations when debugging (default: enabled)],,enable_memcheck=yes)
AC_ARG_ENABLE(client,	[  --enable-client         enable building of BIRD client (default: enabled)],,enable_client=yes)
AC_ARG_ENABLE(pthreads,	[  --enable-pthreads       enable POSIX threads support (default: detect)],,enable_pthreads=try)
AC_ARG_WITH(sysconfig,	[  --with-sysconfig=FILE   use specified BIRD system configuration file])
AC_ARG_WITH(protocols,	[  --with-protocols=LIST   include specified routing protocols (default: all)],,[with_protocols="all"])
AC_ARG_WITH(sysinclude,	[  --with-sysinclude=PATH  search for system includes on specified place])
AC_ARG_WITH(runtimedir,	[  --with-runtimedir=PATH  path for runtime files (default: $(localstatedir)/run)],[runtimedir="$with_runtimedir"],[runtimedir="\$(localstatedir)/run"])
AC_ARG_WITH(iproutedir,	[  --with-iproutedir=PATH  path to iproute2 config files (default: /etc/iproute2)],[given_iproutedir="yes"])
AC_ARG_VAR([FLEX], [location of the Flex program])
AC_ARG_VAR([BISON], [location of the Bison program])
AC_ARG_VAR([M4], [location of the M4 program])


if test "$srcdir" = . ; then
	# Building in current directory => create obj directory holding all objects
	objdir=obj
else
	# Building in separate directory
	objdir=.
fi

exedir=.

AC_SUBST(objdir)
AC_SUBST(exedir)
AC_SUBST(srcdir)
AC_SUBST(runtimedir)


if test "$enable_debug" = yes ; then
	CONFIG_FILE="bird.conf"
	CONTROL_SOCKET="bird.ctl"
else
	CONFIG_FILE="\$(sysconfdir)/bird.conf"
	CONTROL_SOCKET="$runtimedir/bird.ctl"
fi
AC_SUBST(CONFIG_FILE)
AC_SUBST(CONTROL_SOCKET)

AC_SEARCH_LIBS(clock_gettime, [c rt posix4], ,
	AC_MSG_ERROR([[Function clock_gettime not available.]]))

AC_CANONICAL_HOST

# Store this value because ac_test_CFLAGS is overwritten by AC_PROG_CC
if test "$ac_test_CFLAGS" != set ; then
	bird_cflags_default=yes
fi

AC_PROG_CC
if test -z "$GCC" ; then
	AC_MSG_ERROR([This program requires the GNU C Compiler.])
fi

# Enable threads by default just in Linux and FreeBSD
#if test "$enable_pthreads" = try ; then
#	case "$host_os" in
#		(linux* | freebsd* | openbsd* | netbsd* )	enable_pthreads=try ;;
#		(*)				enable_pthreads=no ;;
#	esac
#fi

if test "$enable_pthreads" != no ; then
	BIRD_CHECK_PTHREADS

	if test "$bird_cv_lib_pthreads" = yes ; then
		AC_DEFINE(USE_PTHREADS)
		CFLAGS="$CFLAGS -pthread"
		LDFLAGS="$LDFLAGS -pthread"
		proto_bfd=bfd
	elif test "$enable_pthreads" = yes ; then
		AC_MSG_ERROR([POSIX threads not available.])
	fi

	if test "$enable_pthreads" = try ; then
		enable_pthreads="$bird_cv_lib_pthreads"
	fi
fi

if test "$bird_cflags_default" = yes ; then
	BIRD_CHECK_GCC_OPTION(bird_cv_c_option_wno_pointer_sign, -Wno-pointer-sign, -Wall)
	BIRD_CHECK_GCC_OPTION(bird_cv_c_option_fno_strict_aliasing, -fno-strict-aliasing)
	BIRD_CHECK_GCC_OPTION(bird_cv_c_option_fno_strict_overflow, -fno-strict-overflow)

	CFLAGS="$CFLAGS -Wall -Wstrict-prototypes -Wno-parentheses"
	BIRD_ADD_GCC_OPTION(bird_cv_c_option_wno_pointer_sign, -Wno-pointer-sign)
	BIRD_ADD_GCC_OPTION(bird_cv_c_option_fno_strict_aliasing, -fno-strict-aliasing)
	BIRD_ADD_GCC_OPTION(bird_cv_c_option_fno_strict_overflow, -fno-strict-overflow)
fi
AC_MSG_CHECKING([CFLAGS])
AC_MSG_RESULT($CFLAGS)


AC_PROG_CPP
AC_PROG_INSTALL
AC_PROG_RANLIB
AC_CHECK_PROG(FLEX, flex, flex)
AC_CHECK_PROG(BISON, bison, bison)
AC_CHECK_PROGS(M4, gm4 m4)

test -z "$FLEX"	 && AC_MSG_ERROR([Flex is missing.])
test -z "$BISON" && AC_MSG_ERROR([Bison is missing.])
test -z "$M4"	 && AC_MSG_ERROR([M4 is missing.])
BIRD_CHECK_PROG_FLAVOR_GNU([$M4], , [AC_MSG_ERROR([Provided M4 is not GNU M4.])])

if test -n "$with_sysconfig" -a "$with_sysconfig" != no ; then
	if test -f $with_sysconfig ; then
		sysdesc=$with_sysconfig
	else
		sysdesc=$srcdir/sysdep/cf/$with_sysconfig
		if ! test -f $sysdesc ; then
			sysdesc=$sysdesc.h
		fi
	fi
elif test -f sysconfig.h ; then
	sysdesc=sysconfig
else
	case "$host_os" in
		linux*)		sysdesc=linux
				default_iproutedir="/etc/iproute2"
				;;
		freebsd*)	sysdesc=bsd
				;;
		kfreebsd*)	sysdesc=bsd
				;;
		netbsd*)	sysdesc=bsd
				CPPFLAGS="$CPPFLAGS -I/usr/pkg/include"
				LDFLAGS="$LDFLAGS -L/usr/pkg/lib -R/usr/pkg/lib"
				;;
		openbsd*)	sysdesc=bsd
				;;
		dragonfly*)	sysdesc=bsd
				;;
		*)		AC_MSG_ERROR([Cannot determine correct system configuration. Please use --with-sysconfig to set it manually.])
				;;
		esac
	sysdesc=$srcdir/sysdep/cf/$sysdesc.h
fi
AC_MSG_CHECKING([which OS configuration should we use])
AC_MSG_RESULT($sysdesc)
if ! test -f $sysdesc ; then
	AC_MSG_ERROR([The system configuration file is missing.])
fi
sysname=`echo $sysdesc | sed 's/\.h$//'`
AC_DEFINE_UNQUOTED(SYSCONF_INCLUDE, "$sysdesc")

AC_MSG_CHECKING([system-dependent directories])
sysdep_dirs="`sed <$sysdesc '/^Link: /!d;s/^Link: \(.*\)$/\1/' | tr '\012' ' '`"
AC_MSG_RESULT($sysdep_dirs)
AC_SUBST(sysdep_dirs)

if test "$with_iproutedir" = no ; then with_iproutedir= ; fi

if test -n "$given_iproutedir"
then iproutedir=$with_iproutedir
else iproutedir=$default_iproutedir
fi

AC_SUBST(iproutedir)

<<<<<<< HEAD
# all_protocols="$proto_bfd bgp ospf pipe radv rip static"
all_protocols="$proto_bfd ospf pipe radv rip static"

=======
all_protocols="$proto_bfd bgp ospf pipe $proto_radv rip static"
if test "$ip" = ipv6 ; then
   all_protocols="$all_protocols babel"
fi
>>>>>>> 8e433d6a
all_protocols=`echo $all_protocols | sed 's/ /,/g'`

if test "$with_protocols" = all ; then
	with_protocols="$all_protocols"
fi

AC_MSG_CHECKING([protocols])
protocols=`echo "$with_protocols" | sed 's/,/ /g'`
if test "$protocols" = no ; then protocols= ; fi
for a in $protocols ; do
	if ! test -f $srcdir/proto/$a/Makefile ; then
		AC_MSG_RESULT(failed)
		AC_MSG_ERROR([Requested protocol $a not found.])
		fi
	AC_DEFINE_UNQUOTED(CONFIG_`echo $a | tr 'a-z' 'A-Z'`)
	done
AC_MSG_RESULT(ok)
AC_SUBST(protocols)

case $sysdesc in
	*/linux*)
		AC_CHECK_HEADER(linux/rtnetlink.h,,[AC_MSG_ERROR([Appropriate version of Linux kernel headers not found.])],[
#include <asm/types.h>
#include <sys/socket.h>
])
		;;
esac

AC_CHECK_HEADER(syslog.h, [AC_DEFINE(HAVE_SYSLOG)])
AC_CHECK_HEADER(alloca.h, [AC_DEFINE(HAVE_ALLOCA_H)])
AC_MSG_CHECKING(whether 'struct sockaddr' has sa_len)
AC_TRY_COMPILE([#include <sys/types.h>
  #include <sys/socket.h>
  ], [static struct sockaddr sa; int i = sizeof(sa.sa_len);],
  [AC_MSG_RESULT(yes)
  AC_DEFINE(HAVE_SIN_LEN,,sin_len)],
  AC_MSG_RESULT(no))

AC_C_BIGENDIAN([AC_DEFINE(CPU_BIG_ENDIAN)], [AC_DEFINE(CPU_LITTLE_ENDIAN)],
		 [AC_MSG_ERROR([Cannot determine CPU endianity.])])

BIRD_CHECK_INTEGERS
BIRD_CHECK_STRUCT_ALIGN
BIRD_CHECK_TIME_T
BIRD_CHECK_STRUCT_IP_MREQN

if test "$enable_debug" = yes ; then
	AC_DEFINE(DEBUGGING)
	if test "$enable_memcheck" = yes ; then
		AC_CHECK_LIB(dmalloc, dmalloc_debug)
		if test $ac_cv_lib_dmalloc_dmalloc_debug != yes ; then
			AC_CHECK_LIB(efence, malloc)
		fi
	fi
fi

CLIENT=birdcl
CLIENT_LIBS=
if test "$enable_client" = yes ; then
	CLIENT="$CLIENT birdc"
	AC_CHECK_LIB(history, add_history, CLIENT_LIBS="-lhistory")
	AC_CHECK_LIB(ncurses, tgetent, USE_TERMCAP_LIB=-lncurses,
		AC_CHECK_LIB(curses, tgetent, USE_TERMCAP_LIB=-lcurses,
			AC_CHECK_LIB(tinfow, tgetent, USE_TERMCAP_LIB=-ltinfow,
				AC_CHECK_LIB(tinfo, tgetent, USE_TERMCAP_LIB=-ltinfo,
					AC_CHECK_LIB(termcap, tgetent, USE_TERMCAP_LIB=-ltermcap,
						AC_MSG_ERROR([[The client requires ncurses library. Either install the library or use --disable-client to compile without the client.]]))))))
	AC_CHECK_LIB(readline, rl_callback_read_char, CLIENT_LIBS="-lreadline $CLIENT_LIBS $USE_TERMCAP_LIB",
		AC_MSG_ERROR([[The client requires GNU readline library 2.1 or newer. Either install the library or use --disable-client to compile without the client.]]), $USE_TERMCAP_LIB)
	AC_CHECK_LIB(readline, rl_crlf, AC_DEFINE(HAVE_RL_CRLF),,$USE_TERMCAP_LIB)
	AC_CHECK_LIB(readline, rl_ding, AC_DEFINE(HAVE_RL_DING),,$USE_TERMCAP_LIB)
fi
AC_SUBST(CLIENT)
AC_SUBST(CLIENT_LIBS)

mkdir -p $objdir/sysdep
AC_CONFIG_HEADERS([$objdir/sysdep/autoconf.h:sysdep/autoconf.h.in])
AC_CONFIG_FILES(Makefile:Makefile.in)
AC_OUTPUT

cat >&AC_FD_MSG <<EOF

BIRD was configured with the following options:
	Source directory:	$srcdir
	Object directory:	$objdir
	Iproute2 directory:	$iproutedir
	System configuration:	$sysdesc
	Debugging:		$enable_debug
	POSIX threads:		$enable_pthreads
	Routing protocols:	$protocols
	Client:			$enable_client
EOF
rm -f $objdir/.*-stamp<|MERGE_RESOLUTION|>--- conflicted
+++ resolved
@@ -167,16 +167,9 @@
 
 AC_SUBST(iproutedir)
 
-<<<<<<< HEAD
-# all_protocols="$proto_bfd bgp ospf pipe radv rip static"
+# all_protocols="$proto_bfd babel bgp ospf pipe radv rip static"
 all_protocols="$proto_bfd ospf pipe radv rip static"
 
-=======
-all_protocols="$proto_bfd bgp ospf pipe $proto_radv rip static"
-if test "$ip" = ipv6 ; then
-   all_protocols="$all_protocols babel"
-fi
->>>>>>> 8e433d6a
 all_protocols=`echo $all_protocols | sed 's/ /,/g'`
 
 if test "$with_protocols" = all ; then
