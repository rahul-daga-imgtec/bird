--- conflicted
+++ resolved
@@ -78,11 +78,7 @@
 
 #define FIB_WALK(fib, z) do {					\
 	struct fib_node *z, **ff = (fib)->hash_table;		\
-<<<<<<< HEAD
-	uint count = (fib)->hash_size;			\
-=======
 	uint count = (fib)->hash_size;				\
->>>>>>> fce764f9
 	while (count--)						\
 	  for(z = *ff++; z; z=z->next)
 
@@ -92,13 +88,8 @@
 
 #define FIB_ITERATE_START(fib, it, z) do {			\
 	struct fib_node *z = fit_get(fib, it);			\
-<<<<<<< HEAD
-	uint count = (fib)->hash_size;			\
-	uint hpos = (it)->hash;				\
-=======
 	uint count = (fib)->hash_size;				\
 	uint hpos = (it)->hash;					\
->>>>>>> fce764f9
 	for(;;) {						\
 	  if (!z)						\
             {							\
