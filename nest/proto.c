--- conflicted
+++ resolved
@@ -1368,20 +1368,12 @@
       p->down_code = 0;
       p->down_sched = 0;
 
-<<<<<<< HEAD
-      if (!p->proto->multitable)
-	{
-	  rt_unlock_source(p->main_source);
-	  p->main_source = NULL;
-	}
-=======
       if (es != ES_DOWN)
 	proto_want_export_down(p);
       if (cs == FS_HAPPY)
 	proto_want_core_down(p);
       if (ops != PS_STOP)
 	proto_falling_down(p);
->>>>>>> 227af309
 
       neigh_prune(); // FIXME convert neighbors to resource?
       rfree(p->pool);
