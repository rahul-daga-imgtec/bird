/*
 *	BIRD -- Protocols
 *
 *	(c) 1998--2000 Martin Mares <mj@ucw.cz>
 *
 *	Can be freely distributed and used under the terms of the GNU GPL.
 */

#undef LOCAL_DEBUG

#include "nest/bird.h"
#include "nest/protocol.h"
#include "lib/resource.h"
#include "lib/lists.h"
#include "lib/event.h"
#include "lib/string.h"
#include "conf/conf.h"
#include "nest/route.h"
#include "nest/iface.h"
#include "nest/cli.h"
#include "filter/filter.h"

pool *proto_pool;

static list protocol_list;
static list proto_list;

#define PD(pr, msg, args...) do { if (pr->debug & D_STATES) { log(L_TRACE "%s: " msg, pr->name , ## args); } } while(0)

list active_proto_list;
static list inactive_proto_list;
static list initial_proto_list;
static list flush_proto_list;
static struct proto *initial_device_proto;

static event *proto_flush_event;
static timer *proto_shutdown_timer;

static char *p_states[] = { "DOWN", "START", "UP", "STOP" };
static char *c_states[] = { "HUNGRY", "FEEDING", "HAPPY", "FLUSHING" };

static void proto_flush_loop(void *);
static void proto_shutdown_loop(struct timer *);
static void proto_rethink_goal(struct proto *p);
static char *proto_state_name(struct proto *p);

static void
proto_enqueue(list *l, struct proto *p)
{
  add_tail(l, &p->n);
  p->last_state_change = now;
}

static void
proto_relink(struct proto *p)
{
  list *l = NULL;

  if (p->debug & D_STATES)
    {
      char *name = proto_state_name(p);
      if (name != p->last_state_name_announced)
	{
	  p->last_state_name_announced = name;
	  PD(p, "State changed to %s", proto_state_name(p));
	}
    }
  else
    p->last_state_name_announced = NULL;
  rem_node(&p->n);
  switch (p->core_state)
    {
    case FS_HUNGRY:
      l = &inactive_proto_list;
      break;
    case FS_FEEDING:
    case FS_HAPPY:
      l = &active_proto_list;
      break;
    case FS_FLUSHING:
      l = &flush_proto_list;
      break;
    default:
      ASSERT(0);
    }
  proto_enqueue(l, p);
}

/**
 * proto_new - create a new protocol instance
 * @c: protocol configuration
 * @size: size of protocol data structure (each protocol instance is represented by
 * a structure starting with generic part [struct &proto] and continued
 * with data specific to the protocol)
 *
 * When a new configuration has been read in, the core code starts
 * initializing all the protocol instances configured by calling their
 * init() hooks with the corresponding instance configuration. The initialization
 * code of the protocol is expected to create a new instance according to the
 * configuration by calling this function and then modifying the default settings
 * to values wanted by the protocol.
 */
void *
proto_new(struct proto_config *c, unsigned size)
{
  struct protocol *pr = c->protocol;
  struct proto *p = mb_allocz(proto_pool, size);

  p->cf = c;
  p->debug = c->debug;
  p->mrtdump = c->mrtdump;
  p->name = c->name;
  p->preference = c->preference;
  p->disabled = c->disabled;
  p->proto = pr;
  p->table = c->table->table;
  p->hash_key = random_u32();
  c->proto = p;
  return p;
}

static void
proto_init_instance(struct proto *p)
{
  /* Here we cannot use p->cf->name since it won't survive reconfiguration */
  p->pool = rp_new(proto_pool, p->proto->name);
  p->attn = ev_new(p->pool);
  p->attn->data = p;

  if (! p->proto->multitable)
    rt_lock_table(p->table);
}

extern pool *rt_table_pool;
/**
 * proto_add_announce_hook - connect protocol to a routing table
 * @p: protocol instance
 * @t: routing table to connect to
 * @stats: per-table protocol statistics
 *
 * This function creates a connection between the protocol instance @p
 * and the routing table @t, making the protocol hear all changes in
 * the table.
 *
 * The announce hook is linked in the protocol ahook list and, if the
 * protocol accepts routes, also in the table ahook list. Announce
 * hooks are allocated from the routing table resource pool, they are
 * unlinked from the table ahook list after the protocol went down,
 * (in proto_schedule_flush()) and they are automatically freed after the
 * protocol is flushed (in proto_fell_down()).
 *
 * Unless you want to listen to multiple routing tables (as the Pipe
 * protocol does), you needn't to worry about this function since the
 * connection to the protocol's primary routing table is initialized
 * automatically by the core code.
 */
struct announce_hook *
proto_add_announce_hook(struct proto *p, struct rtable *t, struct proto_stats *stats)
{
  struct announce_hook *h;

  DBG("Connecting protocol %s to table %s\n", p->name, t->name);
  PD(p, "Connected to table %s", t->name);

  h = mb_allocz(rt_table_pool, sizeof(struct announce_hook));
  h->table = t;
  h->proto = p;
  h->stats = stats;

  h->next = p->ahooks;
  p->ahooks = h;

  if (p->rt_notify)
    add_tail(&t->hooks, &h->n);
  return h;
}

/**
 * proto_find_announce_hook - find announce hooks
 * @p: protocol instance
 * @t: routing table
 *
 * Returns pointer to announce hook or NULL
 */
struct announce_hook *
proto_find_announce_hook(struct proto *p, struct rtable *t)
{
  struct announce_hook *a;

  for (a = p->ahooks; a; a = a->next)
    if (a->table == t)
      return a;

  return NULL;
}

static void
proto_unlink_ahooks(struct proto *p)
{
  struct announce_hook *h;

  if (p->rt_notify)
    for(h=p->ahooks; h; h=h->next)
      rem_node(&h->n);
}

static void
proto_free_ahooks(struct proto *p)
{
  struct announce_hook *h, *hn;

  for(h = p->ahooks; h; h = hn)
  {
    hn = h->next;
    mb_free(h);
  }

  p->ahooks = NULL;
  p->main_ahook = NULL;
}


/**
 * proto_config_new - create a new protocol configuration
 * @pr: protocol the configuration will belong to
 * @size: size of the structure including generic data
 * @class: SYM_PROTO or SYM_TEMPLATE
 *
 * Whenever the configuration file says that a new instance
 * of a routing protocol should be created, the parser calls
 * proto_config_new() to create a configuration entry for this
 * instance (a structure staring with the &proto_config header
 * containing all the generic items followed by protocol-specific
 * ones). Also, the configuration entry gets added to the list
 * of protocol instances kept in the configuration.
 *
 * The function is also used to create protocol templates (when class
 * SYM_TEMPLATE is specified), the only difference is that templates
 * are not added to the list of protocol instances and therefore not
 * initialized during protos_commit()).
 */
void *
proto_config_new(struct protocol *pr, unsigned size, int class)
{
  struct proto_config *c = cfg_allocz(size);

  if (class == SYM_PROTO)
    add_tail(&new_config->protos, &c->n);
  c->global = new_config;
  c->protocol = pr;
  c->name = pr->name;
  c->preference = pr->preference;
  c->class = class;
  c->out_filter = FILTER_REJECT;
  c->table = c->global->master_rtc;
  c->debug = new_config->proto_default_debug;
  c->mrtdump = new_config->proto_default_mrtdump;
  return c;
}

/**
 * proto_copy_config - copy a protocol configuration
 * @dest: destination protocol configuration
 * @src: source protocol configuration
 *
 * Whenever a new instance of a routing protocol is created from the
 * template, proto_copy_config() is called to copy a content of
 * the source protocol configuration to the new protocol configuration.
 * Name, class and a node in protos list of @dest are kept intact.
 * copy_config() protocol hook is used to copy protocol-specific data.
 */
void
proto_copy_config(struct proto_config *dest, struct proto_config *src)
{
  node old_node;
  int old_class;
  char *old_name;

  if (dest->protocol != src->protocol)
    cf_error("Can't copy configuration from a different protocol type");

  if (dest->protocol->copy_config == NULL)
    cf_error("Inheriting configuration for %s is not supported", src->protocol->name);

  DBG("Copying configuration from %s to %s\n", src->name, dest->name);

  /* 
   * Copy struct proto_config here. Keep original node, class and name.
   * protocol-specific config copy is handled by protocol copy_config() hook
   */

  old_node = dest->n;
  old_class = dest->class;
  old_name = dest->name;

  memcpy(dest, src, sizeof(struct proto_config));

  dest->n = old_node;
  dest->class = old_class;
  dest->name = old_name;

  dest->protocol->copy_config(dest, src);
}

/**
 * protos_preconfig - pre-configuration processing
 * @c: new configuration
 *
 * This function calls the preconfig() hooks of all routing
 * protocols available to prepare them for reading of the new
 * configuration.
 */
void
protos_preconfig(struct config *c)
{
  struct protocol *p;

  init_list(&c->protos);
  DBG("Protocol preconfig:");
  WALK_LIST(p, protocol_list)
    {
      DBG(" %s", p->name);
      p->name_counter = 0;
      if (p->preconfig)
	p->preconfig(p, c);
    }
  DBG("\n");
}

/**
 * protos_postconfig - post-configuration processing
 * @c: new configuration
 *
 * This function calls the postconfig() hooks of all protocol
 * instances specified in configuration @c. The hooks are not
 * called for protocol templates.
 */
void
protos_postconfig(struct config *c)
{
  struct proto_config *x;
  struct protocol *p;

  DBG("Protocol postconfig:");
  WALK_LIST(x, c->protos)
    {
      DBG(" %s", x->name);

      p = x->protocol;
      if (p->postconfig)
	p->postconfig(x);
    }
  DBG("\n");
}

extern struct protocol proto_unix_iface;

static struct proto *
proto_init(struct proto_config *c)
{
  struct protocol *p = c->protocol;
  struct proto *q = p->init(c);

  q->proto_state = PS_DOWN;
  q->core_state = FS_HUNGRY;
  proto_enqueue(&initial_proto_list, q);
  if (p == &proto_unix_iface)
    initial_device_proto = q;

  add_tail(&proto_list, &q->glob_node);
  PD(q, "Initializing%s", q->disabled ? " [disabled]" : "");
  return q;
}

int proto_reconfig_type;  /* Hack to propagate type info to pipe reconfigure hook */

static int
proto_reconfigure(struct proto *p, struct proto_config *oc, struct proto_config *nc, int type)
{
  struct announce_hook *ah = p->main_ahook;
  /* If the protocol is DOWN, we just restart it */
  if (p->proto_state == PS_DOWN)
    return 0;

  /* If there is a too big change in core attributes, ... */
  if ((nc->protocol != oc->protocol) ||
      (nc->disabled != p->disabled) ||
      (nc->table->table != oc->table->table))
    return 0;

  p->debug = nc->debug;
  p->mrtdump = nc->mrtdump;
  proto_reconfig_type = type;

  /* Execute protocol specific reconfigure hook */
  if (! (p->proto->reconfigure && p->proto->reconfigure(p, nc)))
    return 0;

  DBG("\t%s: same\n", oc->name);
  PD(p, "Reconfigured");
  p->cf = nc;
  p->name = nc->name;
  p->preference = nc->preference;


  /* Multitable protocols handle rest in their reconfigure hooks */
  if (p->proto->multitable)
    return 1;

  /* Update filters and limits in the main announce hook
     Note that this also resets limit state */
  if (ah)
    {
      ah->in_filter = nc->in_filter;
      ah->out_filter = nc->out_filter;
      ah->rx_limit = nc->rx_limit;
      ah->in_limit = nc->in_limit;
      ah->out_limit = nc->out_limit;
      ah->in_keep_filtered = nc->in_keep_filtered;

      if (p->proto_state == PS_UP)	/* Recheck export/import/receive limit */
        {
          struct proto_stats *stats = ah->stats;
          struct proto_limit *l = ah->in_limit;
          u32 all_routes = stats->imp_routes + stats->filt_routes;

          if (l && (stats->imp_routes >= l->limit)) proto_notify_limit(ah, l, PLD_IN, stats->imp_routes);

          l = ah->rx_limit;

          if (l && ( all_routes >= l->limit)) proto_notify_limit(ah, l, PLD_RX, all_routes );

          l = ah->out_limit;

          if (l && ( stats->exp_routes >= l->limit)) proto_notify_limit(ah, l, PLD_OUT, stats->exp_routes);
        }
    }

  /* Update routes when filters changed. If the protocol in not UP,
     it has no routes and we can ignore such changes */
  if ((p->proto_state != PS_UP) || (type == RECONFIG_SOFT))
    return 1;

  int import_changed = ! filter_same(nc->in_filter, oc->in_filter);
  int export_changed = ! filter_same(nc->out_filter, oc->out_filter);

  /* We treat a change in preferences by reimporting routes */
  if (nc->preference != oc->preference)
    import_changed = 1;

  if (import_changed || export_changed)
    log(L_INFO "Reloading protocol %s", p->name);

  /* If import filter changed, call reload hook */
  if (import_changed && ! (p->reload_routes && p->reload_routes(p)))
    {
      /* Now, the protocol is reconfigured. But route reload failed
	 and we have to do regular protocol restart. */
      log(L_INFO "Restarting protocol %s", p->name);
      p->disabled = 1;
      p->down_code = PDC_CF_RESTART;
      proto_rethink_goal(p);
      p->disabled = 0;
      proto_rethink_goal(p);
      return 1;
    }

  if (export_changed)
    proto_request_feeding(p);

  return 1;
}

/**
 * protos_commit - commit new protocol configuration
 * @new: new configuration
 * @old: old configuration or %NULL if it's boot time config
 * @force_reconfig: force restart of all protocols (used for example
 * when the router ID changes)
 * @type: type of reconfiguration (RECONFIG_SOFT or RECONFIG_HARD)
 *
 * Scan differences between @old and @new configuration and adjust all
 * protocol instances to conform to the new configuration.
 *
 * When a protocol exists in the new configuration, but it doesn't in the
 * original one, it's immediately started. When a collision with the other
 * running protocol would arise, the new protocol will be temporarily stopped
 * by the locking mechanism.
 *
 * When a protocol exists in the old configuration, but it doesn't in the
 * new one, it's shut down and deleted after the shutdown completes.
 *
 * When a protocol exists in both configurations, the core decides
 * whether it's possible to reconfigure it dynamically - it checks all
 * the core properties of the protocol (changes in filters are ignored
 * if type is RECONFIG_SOFT) and if they match, it asks the
 * reconfigure() hook of the protocol to see if the protocol is able
 * to switch to the new configuration.  If it isn't possible, the
 * protocol is shut down and a new instance is started with the new
 * configuration after the shutdown is completed.
 */
void
protos_commit(struct config *new, struct config *old, int force_reconfig, int type)
{
  struct proto_config *oc, *nc;
  struct proto *p, *n;
  struct symbol *sym;

  DBG("protos_commit:\n");
  if (old)
    {
      WALK_LIST(oc, old->protos)
	{
	  p = oc->proto;
	  sym = cf_find_symbol(oc->name);
	  if (sym && sym->class == SYM_PROTO && !new->shutdown)
	    {
	      /* Found match, let's check if we can smoothly switch to new configuration */
	      /* No need to check description */
	      nc = sym->def;
	      nc->proto = p;

	      /* We will try to reconfigure protocol p */
	      if (! force_reconfig && proto_reconfigure(p, oc, nc, type))
		continue;

	      /* Unsuccessful, we will restart it */
	      if (!p->disabled && !nc->disabled)
		log(L_INFO "Restarting protocol %s", p->name);
	      else if (p->disabled && !nc->disabled)
		log(L_INFO "Enabling protocol %s", p->name);
	      else if (!p->disabled && nc->disabled)
		log(L_INFO "Disabling protocol %s", p->name);

	      p->down_code = nc->disabled ? PDC_CF_DISABLE : PDC_CF_RESTART;
	      p->cf_new = nc;
	    }
	  else if (!new->shutdown)
	    {
	      log(L_INFO "Removing protocol %s", p->name);
	      p->down_code = PDC_CF_REMOVE;
	      p->cf_new = NULL;
	    }
	  else /* global shutdown */
	    {
	      p->down_code = PDC_CMD_SHUTDOWN;
	      p->cf_new = NULL;
	    }

	  p->reconfiguring = 1;
	  config_add_obstacle(old);
	  proto_rethink_goal(p);
	}
    }

  WALK_LIST(nc, new->protos)
    if (!nc->proto)
      {
	if (old)		/* Not a first-time configuration */
	  log(L_INFO "Adding protocol %s", nc->name);
	proto_init(nc);
      }
  DBG("\tdone\n");

  DBG("Protocol start\n");

  /* Start device protocol first */
  if (initial_device_proto)
  {
    proto_rethink_goal(initial_device_proto);
    initial_device_proto = NULL;
  }

  /* Determine router ID for the first time - it has to be here and not in
     global_commit() because it is postponed after start of device protocol */
  if (!config->router_id)
    {
      config->router_id = if_choose_router_id(config->router_id_from, 0);
      if (!config->router_id)
	die("Cannot determine router ID, please configure it manually");
    }

  /* Start all other protocols */
  WALK_LIST_DELSAFE(p, n, initial_proto_list)
    proto_rethink_goal(p);
}

static void
proto_rethink_goal(struct proto *p)
{
  struct protocol *q;

  if (p->reconfiguring && p->core_state == FS_HUNGRY && p->proto_state == PS_DOWN)
    {
      struct proto_config *nc = p->cf_new;
      DBG("%s has shut down for reconfiguration\n", p->name);
      config_del_obstacle(p->cf->global);
      rem_node(&p->n);
      rem_node(&p->glob_node);
      mb_free(p);
      if (!nc)
	return;
      p = proto_init(nc);
    }

  /* Determine what state we want to reach */
  if (p->disabled || p->reconfiguring)
    {
      p->core_goal = FS_HUNGRY;
      if (p->core_state == FS_HUNGRY && p->proto_state == PS_DOWN)
	return;
    }
  else
    {
      p->core_goal = FS_HAPPY;
      if (p->core_state == FS_HAPPY && p->proto_state == PS_UP)
	return;
    }

  q = p->proto;
  if (p->core_goal == FS_HAPPY)		/* Going up */
    {
      if (p->core_state == FS_HUNGRY && p->proto_state == PS_DOWN)
	{
	  DBG("Kicking %s up\n", p->name);
	  PD(p, "Starting");
	  proto_init_instance(p);
	  proto_notify_state(p, (q->start ? q->start(p) : PS_UP));
	}
    }
  else 					/* Going down */
    {
      if (p->proto_state == PS_START || p->proto_state == PS_UP)
	{
	  DBG("Kicking %s down\n", p->name);
	  PD(p, "Shutting down");
	  proto_notify_state(p, (q->shutdown ? q->shutdown(p) : PS_DOWN));
	}
    }
}

/**
 * protos_dump_all - dump status of all protocols
 *
 * This function dumps status of all existing protocol instances to the
 * debug output. It involves printing of general status information
 * such as protocol states, its position on the protocol lists
 * and also calling of a dump() hook of the protocol to print
 * the internals.
 */
void
protos_dump_all(void)
{
  struct proto *p;
  struct announce_hook *a;

  debug("Protocols:\n");

  WALK_LIST(p, active_proto_list)
    {
      debug("  protocol %s state %s/%s\n", p->name,
	    p_states[p->proto_state], c_states[p->core_state]);
      for (a = p->ahooks; a; a = a->next)
	{
	  debug("\tTABLE %s\n", a->table->name);
	  if (a->in_filter)
	    debug("\tInput filter: %s\n", filter_name(a->in_filter));
	  if (a->out_filter != FILTER_REJECT)
	    debug("\tOutput filter: %s\n", filter_name(a->out_filter));
	}
      if (p->disabled)
	debug("\tDISABLED\n");
      else if (p->proto->dump)
	p->proto->dump(p);
    }
  WALK_LIST(p, inactive_proto_list)
    debug("  inactive %s: state %s/%s\n", p->name, p_states[p->proto_state], c_states[p->core_state]);
  WALK_LIST(p, initial_proto_list)
    debug("  initial %s\n", p->name);
  WALK_LIST(p, flush_proto_list)
    debug("  flushing %s\n", p->name);
}

/**
 * proto_build - make a single protocol available
 * @p: the protocol
 *
 * After the platform specific initialization code uses protos_build()
 * to add all the standard protocols, it should call proto_build() for
 * all platform specific protocols to inform the core that they exist.
 */
void
proto_build(struct protocol *p)
{
  add_tail(&protocol_list, &p->n);
  if (p->attr_class)
    {
      ASSERT(!attr_class_to_protocol[p->attr_class]);
      attr_class_to_protocol[p->attr_class] = p;
    }
}

/* FIXME: convert this call to some protocol hook */
extern void bfd_init_all(void);

/**
 * protos_build - build a protocol list
 *
 * This function is called during BIRD startup to insert
 * all standard protocols to the global protocol list. Insertion
 * of platform specific protocols (such as the kernel syncer)
 * is in the domain of competence of the platform dependent
 * startup code.
 */
void
protos_build(void)
{
  init_list(&protocol_list);
  init_list(&proto_list);
  init_list(&active_proto_list);
  init_list(&inactive_proto_list);
  init_list(&initial_proto_list);
  init_list(&flush_proto_list);
  proto_build(&proto_device);
#ifdef CONFIG_RADV
  proto_build(&proto_radv);
#endif
#ifdef CONFIG_RIP
  proto_build(&proto_rip);
#endif
#ifdef CONFIG_STATIC
  proto_build(&proto_static);
#endif
#ifdef CONFIG_OSPF
  proto_build(&proto_ospf);
#endif
#ifdef CONFIG_PIPE
  proto_build(&proto_pipe);
#endif
#ifdef CONFIG_BGP
  proto_build(&proto_bgp);
#endif
#ifdef CONFIG_BFD
  proto_build(&proto_bfd);
  bfd_init_all();
#endif

  proto_pool = rp_new(&root_pool, "Protocols");
  proto_flush_event = ev_new(proto_pool);
  proto_flush_event->hook = proto_flush_loop;
  proto_shutdown_timer = tm_new(proto_pool);
  proto_shutdown_timer->hook = proto_shutdown_loop;
}

static void
proto_fell_down(struct proto *p)
{
  DBG("Protocol %s down\n", p->name);

  u32 all_routes = p->stats.imp_routes + p->stats.filt_routes;
  if (all_routes != 0)
    log(L_ERR "Protocol %s is down but still has %d routes", p->name, all_routes);

  bzero(&p->stats, sizeof(struct proto_stats));
  proto_free_ahooks(p);

  if (! p->proto->multitable)
    rt_unlock_table(p->table);

  if (p->proto->cleanup)
    p->proto->cleanup(p);

  proto_rethink_goal(p);
}

static void
proto_feed_more(void *P)
{
  struct proto *p = P;

  if (p->core_state != FS_FEEDING)
    return;

  DBG("Feeding protocol %s continued\n", p->name);
  if (rt_feed_baby(p))
    {
      p->core_state = FS_HAPPY;
      proto_relink(p);
      DBG("Protocol %s up and running\n", p->name);
    }
  else
    {
      p->attn->hook = proto_feed_more;
      ev_schedule(p->attn);		/* Will continue later... */
    }
}

static void
proto_feed_initial(void *P)
{
  struct proto *p = P;

  if (p->core_state != FS_FEEDING)
    return;

  DBG("Feeding protocol %s\n", p->name);

  if_feed_baby(p);
  proto_feed_more(P);
}

static void
proto_schedule_feed(struct proto *p, int initial)
{
  DBG("%s: Scheduling meal\n", p->name);
  p->core_state = FS_FEEDING;
  p->refeeding = !initial;

  /* FIXME: This should be changed for better support of multitable protos */
  if (!initial)
    {
      struct announce_hook *ah;
      for (ah = p->ahooks; ah; ah = ah->next)
	proto_reset_limit(ah->out_limit);

      /* Hack: reset exp_routes during refeed, and do not decrease it later */
      p->stats.exp_routes = 0;
    }

  /* Connect protocol to routing table */
  if (initial && !p->proto->multitable)
    {
      p->main_source = rt_get_source(p, 0);
      rt_lock_source(p->main_source);

      p->main_ahook = proto_add_announce_hook(p, p->table, &p->stats);
      p->main_ahook->in_filter = p->cf->in_filter;
      p->main_ahook->out_filter = p->cf->out_filter;
      p->main_ahook->rx_limit = p->cf->rx_limit;
      p->main_ahook->in_limit = p->cf->in_limit;
      p->main_ahook->out_limit = p->cf->out_limit;
<<<<<<< HEAD

=======
      p->main_ahook->in_keep_filtered = p->cf->in_keep_filtered;
      proto_reset_limit(p->main_ahook->rx_limit);
>>>>>>> 2b3d52aa
      proto_reset_limit(p->main_ahook->in_limit);
      proto_reset_limit(p->main_ahook->out_limit);
    }

  proto_relink(p);
  p->attn->hook = initial ? proto_feed_initial : proto_feed_more;
  ev_schedule(p->attn);
}

/*
 * Flushing loop is responsible for flushing routes and protocols
 * after they went down. It runs in proto_flush_event. At the start of
 * one round, protocols waiting to flush are marked in
 * proto_schedule_flush_loop(). At the end of the round (when routing
 * table flush is complete), marked protocols are flushed and a next
 * round may start.
 */

static int flush_loop_state;	/* 1 -> running */

static void
proto_schedule_flush_loop(void)
{
  struct proto *p;
  struct announce_hook *h;

  if (flush_loop_state)
    return;
  flush_loop_state = 1;

  WALK_LIST(p, flush_proto_list)
  {
    p->flushing = 1;
    for (h=p->ahooks; h; h=h->next)
      h->table->prune_state = 1;
  }

  ev_schedule(proto_flush_event);
}

static void
proto_flush_loop(void *unused UNUSED)
{
  struct proto *p;

  if (! rt_prune_loop())
    {
      /* Rtable pruning is not finished */
      ev_schedule(proto_flush_event);
      return;
    }

  rt_prune_sources();

 again:
  WALK_LIST(p, flush_proto_list)
    if (p->flushing)
      {
	/* This will flush interfaces in the same manner
	   like rt_prune_all() flushes routes */
	if (p->proto == &proto_unix_iface)
	  if_flush_ifaces(p);

	DBG("Flushing protocol %s\n", p->name);
	p->flushing = 0;
	p->core_state = FS_HUNGRY;
	proto_relink(p);
	if (p->proto_state == PS_DOWN)
	  proto_fell_down(p);
	goto again;
      }

  /* This round finished, perhaps there will be another one */
  flush_loop_state = 0;
  if (!EMPTY_LIST(flush_proto_list))
    proto_schedule_flush_loop();
}

static void
proto_schedule_flush(struct proto *p)
{
  /* Need to abort feeding */
  if (p->core_state == FS_FEEDING)
    rt_feed_baby_abort(p);

  DBG("%s: Scheduling flush\n", p->name);
  p->core_state = FS_FLUSHING;
  proto_relink(p);
  proto_unlink_ahooks(p);
  proto_schedule_flush_loop();
}

/* Temporary hack to propagate restart to BGP */
int proto_restart;

static void
proto_shutdown_loop(struct timer *t UNUSED)
{
  struct proto *p, *p_next;

  WALK_LIST_DELSAFE(p, p_next, active_proto_list)
    if (p->down_sched)
      {
	proto_restart = (p->down_sched == PDS_RESTART);

	p->disabled = 1;
	proto_rethink_goal(p);
	if (proto_restart)
	  {
	    p->disabled = 0;
	    proto_rethink_goal(p);
	  }
      }
}

static inline void
proto_schedule_down(struct proto *p, byte restart, byte code)
{
  /* Does not work for other states (even PS_START) */
  ASSERT(p->proto_state == PS_UP);

  /* Scheduled restart may change to shutdown, but not otherwise */
  if (p->down_sched == PDS_DISABLE)
    return;

  p->down_sched = restart ? PDS_RESTART : PDS_DISABLE;
  p->down_code = code;
  tm_start_max(proto_shutdown_timer, restart ? 2 : 0);
}


/**
 * proto_request_feeding - request feeding routes to the protocol
 * @p: given protocol 
 *
 * Sometimes it is needed to send again all routes to the
 * protocol. This is called feeding and can be requested by this
 * function. This would cause protocol core state transition
 * to FS_FEEDING (during feeding) and when completed, it will
 * switch back to FS_HAPPY. This function can be called even
 * when feeding is already running, in that case it is restarted.
 */
void
proto_request_feeding(struct proto *p)
{
  ASSERT(p->proto_state == PS_UP);

  /* If we are already feeding, we want to restart it */
  if (p->core_state == FS_FEEDING)
    {
      /* Unless feeding is in initial state */
      if (p->attn->hook == proto_feed_initial)
	return;

      rt_feed_baby_abort(p);
    }

  proto_schedule_feed(p, 0);
}

static const char *
proto_limit_name(struct proto_limit *l)
{
  const char *actions[] = {
    [PLA_WARN] = "warn",
    [PLA_BLOCK] = "block",
    [PLA_RESTART] = "restart",
    [PLA_DISABLE] = "disable",
  };

  return actions[l->action];
}

/**
 * proto_notify_limit: notify about limit hit and take appropriate action
 * @ah: announce hook
 * @l: limit being hit
 * @dir: limit direction (PLD_*)
 * @rt_count: the number of routes 
 *
 * The function is called by the route processing core when limit @l
 * is breached. It activates the limit and tooks appropriate action
 * according to @l->action.
 */
void
proto_notify_limit(struct announce_hook *ah, struct proto_limit *l, int dir, u32 rt_count)
{
  const char *dir_name[PLD_MAX] = { "receive", "import" , "export" };
  const byte dir_down[PLD_MAX] = { PDC_RX_LIMIT_HIT, PDC_IN_LIMIT_HIT, PDC_OUT_LIMIT_HIT };
  struct proto *p = ah->proto;

  if (l->state == PLS_BLOCKED)
    return;

  /* For warning action, we want the log message every time we hit the limit */
  if (!l->state || ((l->action == PLA_WARN) && (rt_count == l->limit)))
    log(L_WARN "Protocol %s hits route %s limit (%d), action: %s",
	p->name, dir_name[dir], l->limit, proto_limit_name(l));

  switch (l->action)
    {
    case PLA_WARN:
      l->state = PLS_ACTIVE;
      break;

    case PLA_BLOCK:
      l->state = PLS_BLOCKED;
      break;

    case PLA_RESTART:
    case PLA_DISABLE:
      l->state = PLS_BLOCKED;
      proto_schedule_down(p, l->action == PLA_RESTART, dir_down[dir]);
      break;
    }
}

/**
 * proto_notify_state - notify core about protocol state change
 * @p: protocol the state of which has changed
 * @ps: the new status
 *
 * Whenever a state of a protocol changes due to some event internal
 * to the protocol (i.e., not inside a start() or shutdown() hook),
 * it should immediately notify the core about the change by calling
 * proto_notify_state() which will write the new state to the &proto
 * structure and take all the actions necessary to adapt to the new
 * state. State change to PS_DOWN immediately frees resources of protocol
 * and might execute start callback of protocol; therefore,
 * it should be used at tail positions of protocol callbacks.
 */
void
proto_notify_state(struct proto *p, unsigned ps)
{
  unsigned ops = p->proto_state;
  unsigned cs = p->core_state;

  DBG("%s reporting state transition %s/%s -> */%s\n", p->name, c_states[cs], p_states[ops], p_states[ps]);
  if (ops == ps)
    return;

  p->proto_state = ps;

  switch (ps)
    {
    case PS_DOWN:
      p->down_code = 0;
      p->down_sched = 0;
      if ((cs == FS_FEEDING) || (cs == FS_HAPPY))
	proto_schedule_flush(p);

      if (p->proto->multitable)
	{
	  rt_unlock_source(p->main_source);
	  p->main_source = NULL;
	}

      neigh_prune(); // FIXME convert neighbors to resource?
      rfree(p->pool);
      p->pool = NULL;

      if (cs == FS_HUNGRY)		/* Shutdown finished */
	{
	  proto_fell_down(p);
	  return;			/* The protocol might have ceased to exist */
	}
      break;
    case PS_START:
      ASSERT(ops == PS_DOWN);
      ASSERT(cs == FS_HUNGRY);
      break;
    case PS_UP:
      ASSERT(ops == PS_DOWN || ops == PS_START);
      ASSERT(cs == FS_HUNGRY);
      proto_schedule_feed(p, 1);
      break;
    case PS_STOP:
      p->down_sched = 0;
      if ((cs == FS_FEEDING) || (cs == FS_HAPPY))
	proto_schedule_flush(p);
      break;
    default:
      bug("Invalid state transition for %s from %s/%s to */%s", p->name, c_states[cs], p_states[ops], p_states[ps]);
    }
}

/*
 *  CLI Commands
 */

static char *
proto_state_name(struct proto *p)
{
#define P(x,y) ((x << 4) | y)
  switch (P(p->proto_state, p->core_state))
    {
    case P(PS_DOWN, FS_HUNGRY):		return "down";
    case P(PS_START, FS_HUNGRY):	return "start";
    case P(PS_UP, FS_HUNGRY):
    case P(PS_UP, FS_FEEDING):		return "feed";
    case P(PS_STOP, FS_HUNGRY):		return "stop";
    case P(PS_UP, FS_HAPPY):		return "up";
    case P(PS_STOP, FS_FLUSHING):
    case P(PS_DOWN, FS_FLUSHING):	return "flush";
    default:      			return "???";
    }
#undef P
}

static void
proto_show_stats(struct proto_stats *s, int in_keep_filtered)
{
  if (in_keep_filtered)
    cli_msg(-1006, "  Routes:         %u imported, %u filtered, %u exported, %u preferred", 
	    s->imp_routes, s->filt_routes, s->exp_routes, s->pref_routes);
  else
    cli_msg(-1006, "  Routes:         %u imported, %u exported, %u preferred", 
	    s->imp_routes, s->exp_routes, s->pref_routes);

  cli_msg(-1006, "  Route change stats:     received   rejected   filtered    ignored   accepted");
  cli_msg(-1006, "    Import updates:     %10u %10u %10u %10u %10u",
	  s->imp_updates_received, s->imp_updates_invalid,
	  s->imp_updates_filtered, s->imp_updates_ignored,
	  s->imp_updates_accepted);
  cli_msg(-1006, "    Import withdraws:   %10u %10u        --- %10u %10u",
	  s->imp_withdraws_received, s->imp_withdraws_invalid,
	  s->imp_withdraws_ignored, s->imp_withdraws_accepted);
  cli_msg(-1006, "    Export updates:     %10u %10u %10u        --- %10u",
	  s->exp_updates_received, s->exp_updates_rejected,
	  s->exp_updates_filtered, s->exp_updates_accepted);
  cli_msg(-1006, "    Export withdraws:   %10u        ---        ---        --- %10u",
	  s->exp_withdraws_received, s->exp_withdraws_accepted);
}

void
proto_show_limit(struct proto_limit *l, const char *dsc)
{
  if (!l)
    return;

  cli_msg(-1006, "  %-16s%d%s", dsc, l->limit, l->state ? " [HIT]" : "");
  cli_msg(-1006, "    Action:       %s", proto_limit_name(l));
}

void
proto_show_basic_info(struct proto *p)
{
  // cli_msg(-1006, "  Table:          %s", p->table->name);
  cli_msg(-1006, "  Preference:     %d", p->preference);
  cli_msg(-1006, "  Input filter:   %s", filter_name(p->cf->in_filter));
  cli_msg(-1006, "  Output filter:  %s", filter_name(p->cf->out_filter));

  proto_show_limit(p->cf->rx_limit, "Receive limit:");
  proto_show_limit(p->cf->in_limit, "Import limit:");
  proto_show_limit(p->cf->out_limit, "Export limit:");

  if (p->proto_state != PS_DOWN)
    proto_show_stats(&p->stats, p->cf->in_keep_filtered);
}

void
proto_cmd_show(struct proto *p, unsigned int verbose, int cnt)
{
  byte buf[256], tbuf[TM_DATETIME_BUFFER_SIZE];

  /* First protocol - show header */
  if (!cnt)
    cli_msg(-2002, "name     proto    table    state  since       info");

  buf[0] = 0;
  if (p->proto->get_status)
    p->proto->get_status(p, buf);
  tm_format_datetime(tbuf, &config->tf_proto, p->last_state_change);
  cli_msg(-1002, "%-8s %-8s %-8s %-5s  %-10s  %s",
	  p->name,
	  p->proto->name,
	  p->table->name,
	  proto_state_name(p),
	  tbuf,
	  buf);
  if (verbose)
    {
      if (p->cf->dsc)
	cli_msg(-1006, "  Description:    %s", p->cf->dsc);
      if (p->cf->router_id)
	cli_msg(-1006, "  Router ID:      %R", p->cf->router_id);

      if (p->proto->show_proto_info)
	p->proto->show_proto_info(p);
      else
	proto_show_basic_info(p);

      cli_msg(-1006, "");
    }
}

void
proto_cmd_disable(struct proto *p, unsigned int arg UNUSED, int cnt UNUSED)
{
  if (p->disabled)
    {
      cli_msg(-8, "%s: already disabled", p->name);
      return;
    }

  log(L_INFO "Disabling protocol %s", p->name);
  p->disabled = 1;
  p->down_code = PDC_CMD_DISABLE;
  proto_rethink_goal(p);
  cli_msg(-9, "%s: disabled", p->name);
}

void
proto_cmd_enable(struct proto *p, unsigned int arg UNUSED, int cnt UNUSED)
{
  if (!p->disabled)
    {
      cli_msg(-10, "%s: already enabled", p->name);
      return;
    }

  log(L_INFO "Enabling protocol %s", p->name);
  p->disabled = 0;
  proto_rethink_goal(p);
  cli_msg(-11, "%s: enabled", p->name);
}

void
proto_cmd_restart(struct proto *p, unsigned int arg UNUSED, int cnt UNUSED)
{
  if (p->disabled)
    {
      cli_msg(-8, "%s: already disabled", p->name);
      return;
    }

  log(L_INFO "Restarting protocol %s", p->name);
  p->disabled = 1;
  p->down_code = PDC_CMD_RESTART;
  proto_rethink_goal(p);
  p->disabled = 0;
  proto_rethink_goal(p);
  cli_msg(-12, "%s: restarted", p->name);
}

void
proto_cmd_reload(struct proto *p, unsigned int dir, int cnt UNUSED)
{
  if (p->disabled)
    {
      cli_msg(-8, "%s: already disabled", p->name);
      return;
    }

  /* If the protocol in not UP, it has no routes */
  if (p->proto_state != PS_UP)
    return;

  log(L_INFO "Reloading protocol %s", p->name);

  /* re-importing routes */
  if (dir != CMD_RELOAD_OUT)
    {
      if (! (p->reload_routes && p->reload_routes(p)))
	{
	  cli_msg(-8006, "%s: reload failed", p->name);
	  return;
	}

      /*
       * Should be done before reload_routes() hook?
       * Perhaps, but these hooks work asynchronously.
       */
      if (!p->proto->multitable)
	{
	  proto_reset_limit(p->main_ahook->rx_limit);
	  proto_reset_limit(p->main_ahook->in_limit);
	}
    }

  /* re-exporting routes */
  if (dir != CMD_RELOAD_IN)
    proto_request_feeding(p);

  cli_msg(-15, "%s: reloading", p->name);
}

void
proto_cmd_debug(struct proto *p, unsigned int mask, int cnt UNUSED)
{
  p->debug = mask;
}

void
proto_cmd_mrtdump(struct proto *p, unsigned int mask, int cnt UNUSED)
{
  p->mrtdump = mask;
}

static void
proto_apply_cmd_symbol(struct symbol *s, void (* cmd)(struct proto *, unsigned int, int), unsigned int arg)
{
  if (s->class != SYM_PROTO)
    {
      cli_msg(9002, "%s is not a protocol", s->name);
      return;
    }

  cmd(((struct proto_config *)s->def)->proto, arg, 0);
  cli_msg(0, "");
}

static void
proto_apply_cmd_patt(char *patt, void (* cmd)(struct proto *, unsigned int, int), unsigned int arg)
{
  int cnt = 0;

  node *nn;
  WALK_LIST(nn, proto_list)
    {
      struct proto *p = SKIP_BACK(struct proto, glob_node, nn);

      if (!patt || patmatch(patt, p->name))
	cmd(p, arg, cnt++);
    }

  if (!cnt)
    cli_msg(8003, "No protocols match");
  else
    cli_msg(0, "");
}

void
proto_apply_cmd(struct proto_spec ps, void (* cmd)(struct proto *, unsigned int, int),
		int restricted, unsigned int arg)
{
  if (restricted && cli_access_restricted())
    return;

  if (ps.patt)
    proto_apply_cmd_patt(ps.ptr, cmd, arg);
  else
    proto_apply_cmd_symbol(ps.ptr, cmd, arg);
}

struct proto *
proto_get_named(struct symbol *sym, struct protocol *pr)
{
  struct proto *p, *q;

  if (sym)
    {
      if (sym->class != SYM_PROTO)
	cf_error("%s: Not a protocol", sym->name);
      p = ((struct proto_config *)sym->def)->proto;
      if (!p || p->proto != pr)
	cf_error("%s: Not a %s protocol", sym->name, pr->name);
    }
  else
    {
      p = NULL;
      WALK_LIST(q, active_proto_list)
	if (q->proto == pr)
	  {
	    if (p)
	      cf_error("There are multiple %s protocols running", pr->name);
	    p = q;
	  }
      if (!p)
	cf_error("There is no %s protocol running", pr->name);
    }
  return p;
}<|MERGE_RESOLUTION|>--- conflicted
+++ resolved
@@ -839,12 +839,9 @@
       p->main_ahook->rx_limit = p->cf->rx_limit;
       p->main_ahook->in_limit = p->cf->in_limit;
       p->main_ahook->out_limit = p->cf->out_limit;
-<<<<<<< HEAD
-
-=======
       p->main_ahook->in_keep_filtered = p->cf->in_keep_filtered;
+
       proto_reset_limit(p->main_ahook->rx_limit);
->>>>>>> 2b3d52aa
       proto_reset_limit(p->main_ahook->in_limit);
       proto_reset_limit(p->main_ahook->out_limit);
     }
