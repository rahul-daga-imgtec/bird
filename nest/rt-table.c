--- conflicted
+++ resolved
@@ -667,13 +667,8 @@
 	    {
 	      if (new)
 		{
-<<<<<<< HEAD
-		  log(L_ERR "Pipe collision detected when sending %F to table %s",
+		  log_rl(&rl_pipe, L_ERR "Pipe collision detected when sending %F to table %s",
 		      &net->n, table->name);
-=======
-		  log_rl(&rl_pipe, L_ERR "Pipe collision detected when sending %I/%d to table %s",
-		      net->n.prefix, net->n.pxlen, table->name);
->>>>>>> 8931425d
 		  rte_free_quick(new);
 		}
 	      return;
