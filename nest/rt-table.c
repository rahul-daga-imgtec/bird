/*
 *	BIRD -- Routing Tables
 *
 *	(c) 1998--2000 Martin Mares <mj@ucw.cz>
 *
 *	Can be freely distributed and used under the terms of the GNU GPL.
 */

/**
 * DOC: Routing tables
 *
 * Routing tables are probably the most important structures BIRD uses. They
 * hold all the information about known networks, the associated routes and
 * their attributes.
 *
 * There are multiple routing tables (a primary one together with any
 * number of secondary ones if requested by the configuration). Each table
 * is basically a FIB containing entries describing the individual
 * destination networks. For each network (represented by structure &net),
 * there is a one-way linked list of route entries (&rte), the first entry
 * on the list being the best one (i.e., the one we currently use
 * for routing), the order of the other ones is undetermined.
 *
 * The &rte contains information specific to the route (preference, protocol
 * metrics, time of last modification etc.) and a pointer to a &rta structure
 * (see the route attribute module for a precise explanation) holding the
 * remaining route attributes which are expected to be shared by multiple
 * routes in order to conserve memory.
 */

#undef LOCAL_DEBUG

#include "nest/bird.h"
#include "nest/route.h"
#include "nest/protocol.h"
#include "nest/cli.h"
#include "nest/iface.h"
#include "lib/resource.h"
#include "lib/event.h"
#include "lib/string.h"
#include "conf/conf.h"
#include "filter/filter.h"
#include "lib/string.h"
#include "lib/alloca.h"

pool *rt_table_pool;

static slab *rte_slab;
static linpool *rte_update_pool;

static list routing_tables;

static void rt_format_via(rte *e, byte *via);
static void rt_free_hostcache(rtable *tab);
static void rt_notify_hostcache(rtable *tab, net *net);
static void rt_update_hostcache(rtable *tab);
static void rt_next_hop_update(rtable *tab);

static inline void rt_schedule_gc(rtable *tab);

/* Like fib_route(), but skips empty net entries */
static net *
net_route(rtable *tab, ip_addr a, int len)
{
  ip_addr a0;
  net *n;

  while (len >= 0)
    {
      a0 = ipa_and(a, ipa_mkmask(len));
      n = fib_find(&tab->fib, &a0, len);
      if (n && n->routes)
	return n;
      len--;
    }
  return NULL;
}

static void
rte_init(struct fib_node *N)
{
  net *n = (net *) N;

  N->flags = 0;
  n->routes = NULL;
}

/**
 * rte_find - find a route
 * @net: network node
 * @p: protocol
 *
 * The rte_find() function returns a route for destination @net
 * which belongs has been defined by protocol @p.
 */
rte *
rte_find(net *net, struct proto *p)
{
  rte *e = net->routes;

  while (e && e->attrs->proto != p)
    e = e->next;
  return e;
}

/**
 * rte_get_temp - get a temporary &rte
 * @a: attributes to assign to the new route (a &rta; in case it's
 * un-cached, rte_update() will create a cached copy automatically)
 *
 * Create a temporary &rte and bind it with the attributes @a.
 * Also set route preference to the default preference set for
 * the protocol.
 */
rte *
rte_get_temp(rta *a)
{
  rte *e = sl_alloc(rte_slab);

  e->attrs = a;
  e->flags = 0;
  e->pref = a->proto->preference;
  return e;
}

rte *
rte_do_cow(rte *r)
{
  rte *e = sl_alloc(rte_slab);

  memcpy(e, r, sizeof(rte));
  e->attrs = rta_clone(r->attrs);
  e->flags = 0;
  return e;
}

static int				/* Actually better or at least as good as */
rte_better(rte *new, rte *old)
{
  int (*better)(rte *, rte *);

  if (!old)
    return 1;
  if (new->pref > old->pref)
    return 1;
  if (new->pref < old->pref)
    return 0;
  if (new->attrs->proto->proto != old->attrs->proto->proto)
    {
      /*
       *  If the user has configured protocol preferences, so that two different protocols
       *  have the same preference, try to break the tie by comparing addresses. Not too
       *  useful, but keeps the ordering of routes unambiguous.
       */
      return new->attrs->proto->proto > old->attrs->proto->proto;
    }
  if (better = new->attrs->proto->rte_better)
    return better(new, old);
  return 0;
}

static void
rte_trace(struct proto *p, rte *e, int dir, char *msg)
{
  byte via[STD_ADDRESS_P_LENGTH+32];

  rt_format_via(e, via);
  log(L_TRACE "%s %c %s %I/%d %s", p->name, dir, msg, e->net->n.prefix, e->net->n.pxlen, via);
}

static inline void
rte_trace_in(unsigned int flag, struct proto *p, rte *e, char *msg)
{
  if (p->debug & flag)
    rte_trace(p, e, '>', msg);
}

static inline void
rte_trace_out(unsigned int flag, struct proto *p, rte *e, char *msg)
{
  if (p->debug & flag)
    rte_trace(p, e, '<', msg);
}

<<<<<<< HEAD
/**
 * do_rte_announce - announce new rte to protocol
 * @ah: pointer to announce hook
 * @type: announce type (RA_ANY or RA_OPTIMAL)
 * @net: pointer to announced network
 * @new: new rte or NULL
 * @old: previous rte or NULL
 * @tmpa: new rte attributes (possibly modified by filter)
 * @refeed: whether we are refeeding protocol
 */
static inline void
do_rte_announce(struct announce_hook *ah, int type UNUSED, net *net, rte *new, rte *old, ea_list *tmpa, int refeed)
=======
static rte *
export_filter(struct announce_hook *ah, rte *rt0, rte **rt_free, ea_list **tmpa, int silent)
>>>>>>> 76170264
{
  struct proto *p = ah->proto;
  struct filter *filter = ah->out_filter;
  struct proto_stats *stats = ah->stats;
  ea_list *tmpb = NULL;
  rte *rt;
  int v;

  rt = rt0;
  *rt_free = NULL;

  /* If called does not care for eattrs, we prepare one internally */
  if (!tmpa)
    {
      struct proto *src = rt->attrs->proto;
      tmpb = src->make_tmp_attrs ? src->make_tmp_attrs(rt, rte_update_pool) : NULL;
      tmpa = &tmpb;
    }

  v = p->import_control ? p->import_control(p, &rt, tmpa, rte_update_pool) : 0;
  if (v < 0)
    {
      if (silent)
	goto reject;

      stats->exp_updates_rejected++;
      rte_trace_out(D_FILTERS, p, rt, "rejected by protocol");
      goto reject;
    }
  if (v > 0)
    {
      if (!silent)
	rte_trace_out(D_FILTERS, p, rt, "forced accept by protocol");
      goto accept;
    }

<<<<<<< HEAD
  /*
   * Export route limits has several problems. Because exp_routes
   * counter is reset before refeed, we don't really know whether
   * limit is breached and whether the update is new or not Therefore
   * the number of really exported routes may exceed the limit
   * temporarily (routes exported before and new routes in refeed).
   *
   * Minor advantage is that if the limit is decreased and refeed is
   * requested, the number of exported routes really decrease.
   *
   * Second problem is that with export limits, we don't know whether
   * old was really exported (it might be blocked by limit). When a
   * withdraw is exported, we announce it even when the previous
   * update was blocked. This is not a big issue, but the same problem
   * is in updating exp_routes counter. Therefore, to be consistent in
   * increases and decreases of exp_routes, we count exported routes
   * regardless of blocking by limits.
   *
   * Similar problem is in handling updates - when a new route is
   * received and blocking is active, the route would be blocked, but
   * when an update for the route will be received later, the update
   * would be propagated (as old != NULL). Therefore, we have to block
   * also non-new updates (contrary to import blocking).
   */

  struct proto_limit *l = ah->out_limit;
  if (l && new)
    {
      if ((!old || refeed) && (stats->exp_routes >= l->limit))
	proto_notify_limit(ah, l, stats->exp_routes);

      if (l->state == PLS_BLOCKED)
	{
	  stats->exp_routes++;	/* see note above */
	  stats->exp_updates_rejected++;
	  rte_trace_out(D_FILTERS, p, new, "rejected [limit]");
	  if (new != new0)
	    rte_free(new);
	  new = NULL;
	}
    }

  /* FIXME - This is broken because of incorrect 'old' value (see above) */
  if (!new && !old)
    return;
=======
  v = filter && ((filter == FILTER_REJECT) ||
		 (f_run(filter, &rt, tmpa, rte_update_pool, FF_FORCE_TMPATTR) > F_ACCEPT));
  if (v)
    {
      if (silent)
	goto reject;

      stats->exp_updates_filtered++;
      rte_trace_out(D_FILTERS, p, rt, "filtered out");
      goto reject;
    }

 accept:
  if (rt != rt0)
    *rt_free = rt;
  return rt;

 reject:
  /* Discard temporary rte */
  if (rt != rt0)
    rte_free(rt);
  return NULL;
}

static void
do_rt_notify(struct announce_hook *ah, net *net, rte *new, rte *old, ea_list *tmpa, int refeed)
{
  struct proto *p = ah->proto;
  struct proto_stats *stats = ah->stats;
>>>>>>> 76170264

  if (new)
    stats->exp_updates_accepted++;
  else
    stats->exp_withdraws_accepted++;

  /* Hack: We do not decrease exp_routes during refeed, we instead
     reset exp_routes at the start of refeed. */
  if (new)
    stats->exp_routes++;
  if (old && !refeed)
    stats->exp_routes--;

  if (p->debug & D_ROUTES)
    {
      if (new && old)
	rte_trace_out(D_ROUTES, p, new, "replaced");
      else if (new)
	rte_trace_out(D_ROUTES, p, new, "added");
      else if (old)
	rte_trace_out(D_ROUTES, p, old, "removed");
    }
  if (!new)
    p->rt_notify(p, ah->table, net, NULL, old, NULL);
  else if (tmpa)
    {
      ea_list *t = tmpa;
      while (t->next)
	t = t->next;
      t->next = new->attrs->eattrs;
      p->rt_notify(p, ah->table, net, new, old, tmpa);
      t->next = NULL;
    }
  else
    p->rt_notify(p, ah->table, net, new, old, new->attrs->eattrs);

<<<<<<< HEAD
  if (new && new != new0)	/* Discard temporary rte's */
    rte_free(new);
  if (old && old != old0)
    rte_free(old);
=======
}


static void
rt_notify_basic(struct announce_hook *ah, net *net, rte *new, rte *old, ea_list *tmpa, int refeed)
{
  // struct proto *p = ah->proto;
  struct proto_stats *stats = ah->stats;

  rte *new_free = NULL;
  rte *old_free = NULL;

  if (new)
    stats->exp_updates_received++;
  else
    stats->exp_withdraws_received++;

  /*
   * This is a tricky part - we don't know whether route 'old' was
   * exported to protocol 'p' or was filtered by the export filter.
   * We try to run the export filter to know this to have a correct
   * value in 'old' argument of rte_update (and proper filter value)
   *
   * FIXME - this is broken because 'configure soft' may change
   * filters but keep routes. Refeed is expected to be called after
   * change of the filters and with old == new, therefore we do not
   * even try to run the filter on an old route, This may lead to 
   * 'spurious withdraws' but ensure that there are no 'missing
   * withdraws'.
   *
   * This is not completely safe as there is a window between
   * reconfiguration and the end of refeed - if a newly filtered
   * route disappears during this period, proper withdraw is not
   * sent (because old would be also filtered) and the route is
   * not refeeded (because it disappeared before that).
   */

  if (new)
    new = export_filter(ah, new, &new_free, &tmpa, 0);

  if (old && !refeed)
    old = export_filter(ah, old, &old_free, NULL, 1);

  /* FIXME - This is broken because of incorrect 'old' value (see above) */
  if (!new && !old)
    return;

  do_rt_notify(ah, net, new, old, tmpa, refeed);

  /* Discard temporary rte's */
  if (new_free)
    rte_free(new_free);
  if (old_free)
    rte_free(old_free);
}

static void
rt_notify_accepted(struct announce_hook *ah, net *net, rte *new_changed, rte *old_changed, rte *before_old,
		   ea_list *tmpa, int feed)
{
  // struct proto *p = ah->proto;
  struct proto_stats *stats = ah->stats;

  rte *new_best = NULL;
  rte *old_best = NULL;
  rte *new_free = NULL;
  rte *old_free = NULL;
  rte *r;

  /* Used to track whether we met old_changed position. If it is NULL
     it was the first and met it implicitly before current best route. */
  int old_meet = (old_changed && !before_old) ? 1 : 0;

  if (new_changed)
    stats->exp_updates_received++;
  else
    stats->exp_withdraws_received++;

  /* First, find the new_best route - first accepted by filters */
  for (r=net->routes; r; r=r->next)
    {
      if (new_best = export_filter(ah, r, &new_free, &tmpa, 0))
	break;

      /* Note if we walked around the position of old_changed route */
      if (r == before_old)
	old_meet = 1;
    }

  /* 
   * Second, handle the feed case. That means we do not care for
   * old_best. It is NULL for feed, and the new_best for refeed. 
   * For refeed, there is a hack similar to one in rt_notify_basic()
   * to ensure withdraws in case of changed filters
   */
  if (feed)
    {
      if (feed == 2)	/* refeed */
	old_best = new_best ? new_best : net->routes;
      else
	old_best = NULL;

      if (!new_best && !old_best)
	return;

      goto found;
    }

  /*
   * Now, we find the old_best route. Generally, it is the same as the
   * new_best, unless new_best is the same as new_changed or
   * old_changed is accepted before new_best.
   *
   * There are four cases:
   *
   * - We would find and accept old_changed before new_best, therefore
   *   old_changed is old_best. In remaining cases we suppose this
   *   is not true.
   *
   * - We found no new_best, therefore there is also no old_best and
   *   we ignore this withdraw.
   *
   * - We found new_best different than new_changed, therefore
   *   old_best is the same as new_best and we ignore this update.
   *
   * - We found new_best the same as new_changed, therefore it cannot
   *   be old_best and we have to continue search for old_best.
   */

  /* First case */
  if (old_meet)
    if (old_best = export_filter(ah, old_changed, &old_free, NULL, 1))
      goto found;

  /* Second case */
  if (!new_best)
    return;

  /* Third case, we use r instead of new_best, because export_filter() could change it */
  if (r != new_changed)
    {
      if (new_free)
	rte_free(new_free);
      return;
    }

  /* Fourth case */
  for (r=r->next; r; r=r->next)
    {
      if (old_best = export_filter(ah, r, &old_free, NULL, 1))
	goto found;

      if (r == before_old)
	if (old_best = export_filter(ah, old_changed, &old_free, NULL, 1))
	  goto found;
    }

  /* Implicitly, old_best is NULL and new_best is non-NULL */

 found:
  do_rt_notify(ah, net, new_best, old_best, tmpa, (feed == 2));

  /* Discard temporary rte's */
  if (new_free)
    rte_free(new_free);
  if (old_free)
    rte_free(old_free);
>>>>>>> 76170264
}

/**
 * rte_announce - announce a routing table change
 * @tab: table the route has been added to
 * @type: type of route announcement (RA_OPTIMAL or RA_ANY)
 * @net: network in question
 * @new: the new route to be announced
 * @old: the previous route for the same network
 * @tmpa: a list of temporary attributes belonging to the new route
 *
 * This function gets a routing table update and announces it
 * to all protocols that acccepts given type of route announcement
 * and are connected to the same table by their announcement hooks.
 *
 * Route announcement of type RA_OPTIMAL si generated when optimal
 * route (in routing table @tab) changes. In that case @old stores the
 * old optimal route.
 *
 * Route announcement of type RA_ANY si generated when any route (in
 * routing table @tab) changes In that case @old stores the old route
 * from the same protocol.
 *
 * For each appropriate protocol, we first call its import_control()
 * hook which performs basic checks on the route (each protocol has a
 * right to veto or force accept of the route before any filter is
 * asked) and adds default values of attributes specific to the new
 * protocol (metrics, tags etc.).  Then it consults the protocol's
 * export filter and if it accepts the route, the rt_notify() hook of
 * the protocol gets called.
 */
static void
rte_announce(rtable *tab, unsigned type, net *net, rte *new, rte *old, rte *before_old, ea_list *tmpa)
{
  struct announce_hook *a;

  if (type == RA_OPTIMAL)
    {
      if (new)
	new->attrs->proto->stats.pref_routes++;
      if (old)
	old->attrs->proto->stats.pref_routes--;

      if (tab->hostcache)
	rt_notify_hostcache(tab, net);
    }

  WALK_LIST(a, tab->hooks)
    {
      ASSERT(a->proto->core_state == FS_HAPPY || a->proto->core_state == FS_FEEDING);
      if (a->proto->accept_ra_types == type)
	if (type == RA_ACCEPTED)
	  rt_notify_accepted(a, net, new, old, before_old, tmpa, 0);
	else
	  rt_notify_basic(a, net, new, old, tmpa, 0);
    }
}

static inline int
rte_validate(rte *e)
{
  int c;
  net *n = e->net;

  if ((n->n.pxlen > BITS_PER_IP_ADDRESS) || !ip_is_prefix(n->n.prefix,n->n.pxlen))
    {
      log(L_WARN "Ignoring bogus prefix %I/%d received via %s",
	  n->n.prefix, n->n.pxlen, e->sender->proto->name);
      return 0;
    }

  c = ipa_classify_net(n->n.prefix);
  if ((c < 0) || !(c & IADDR_HOST) || ((c & IADDR_SCOPE_MASK) <= SCOPE_LINK))
    {
      log(L_WARN "Ignoring bogus route %I/%d received via %s",
	  n->n.prefix, n->n.pxlen, e->sender->proto->name);
      return 0;
    }

  return 1;
}

/**
 * rte_free - delete a &rte
 * @e: &rte to be deleted
 *
 * rte_free() deletes the given &rte from the routing table it's linked to.
 */
void
rte_free(rte *e)
{
  if (e->attrs->aflags & RTAF_CACHED)
    rta_free(e->attrs);
  sl_free(rte_slab, e);
}

static inline void
rte_free_quick(rte *e)
{
  rta_free(e->attrs);
  sl_free(rte_slab, e);
}

static int
rte_same(rte *x, rte *y)
{
  return
    x->attrs == y->attrs &&
    x->flags == y->flags &&
    x->pflags == y->pflags &&
    x->pref == y->pref &&
    (!x->attrs->proto->rte_same || x->attrs->proto->rte_same(x, y));
}

static void
rte_recalculate(struct announce_hook *ah, net *net, rte *new, ea_list *tmpa, struct proto *src)
{
  struct proto *p = ah->proto;
  struct rtable *table = ah->table;
  struct proto_stats *stats = ah->stats;
  rte *before_old = NULL;
  rte *old_best = net->routes;
  rte *old = NULL;
  rte **k;

  k = &net->routes;			/* Find and remove original route from the same protocol */
  while (old = *k)
    {
      if (old->attrs->proto == src)
	{
	  /* If there is the same route in the routing table but from
	   * a different sender, then there are two paths from the
	   * source protocol to this routing table through transparent
	   * pipes, which is not allowed.
	   *
	   * We log that and ignore the route. If it is withdraw, we
	   * ignore it completely (there might be 'spurious withdraws',
	   * see FIXME in do_rte_announce())
	   */
	  if (old->sender->proto != p)
	    {
	      if (new)
		{
		  log(L_ERR "Pipe collision detected when sending %I/%d to table %s",
		      net->n.prefix, net->n.pxlen, table->name);
		  rte_free_quick(new);
		}
	      return;
	    }

	  if (new && rte_same(old, new))
	    {
	      /* No changes, ignore the new route */
	      stats->imp_updates_ignored++;
	      rte_trace_in(D_ROUTES, p, new, "ignored");
	      rte_free_quick(new);
#ifdef CONFIG_RIP
	      /* lastmod is used internally by RIP as the last time
		 when the route was received. */
	      if (src->proto == &proto_rip)
		old->lastmod = now;
#endif
	      return;
	    }
	  *k = old->next;
	  break;
	}
      k = &old->next;
      before_old = old;
    }

  if (!old)
    before_old = NULL;

  if (!old && !new)
    {
      stats->imp_withdraws_ignored++;
      return;
    }

  struct proto_limit *l = ah->in_limit;
  if (l && !old && new)
    {
      if (stats->imp_routes >= l->limit)
	proto_notify_limit(ah, l, stats->imp_routes);

      if (l->state == PLS_BLOCKED)
	{
	  stats->imp_updates_ignored++;
	  rte_trace_in(D_FILTERS, p, new, "ignored [limit]");
	  rte_free_quick(new);
	  return;
	}
    }

  if (new)
    stats->imp_updates_accepted++;
  else
    stats->imp_withdraws_accepted++;

  if (new)
    stats->imp_routes++;
  if (old)
    stats->imp_routes--;

  if (table->config->sorted)
    {
      /* If routes are sorted, just insert new route to appropriate position */
      if (new)
	{
	  if (before_old && !rte_better(new, before_old))
	    k = &before_old->next;
	  else
	    k = &net->routes;

	  for (; *k; k=&(*k)->next)
	    if (rte_better(new, *k))
	      break;

	  new->next = *k;
	  *k = new;
	}
    }
  else
    {
      /* If routes are not sorted, find the best route and move it on
	 the first position. There are several optimized cases. */

      if (src->rte_recalculate && src->rte_recalculate(table, net, new, old, old_best))
	goto do_recalculate;

      if (new && rte_better(new, old_best))
	{
	  /* The first case - the new route is cleary optimal,
	     we link it at the first position */

	  new->next = net->routes;
	  net->routes = new;
	}
      else if (old == old_best)
	{
	  /* The second case - the old best route disappeared, we add the
	     new route (if we have any) to the list (we don't care about
	     position) and then we elect the new optimal route and relink
	     that route at the first position and announce it. New optimal
	     route might be NULL if there is no more routes */

	do_recalculate:
	  /* Add the new route to the list */
	  if (new)
	    {
	      new->next = net->routes;
	      net->routes = new;
	    }

	  /* Find a new optimal route (if there is any) */
	  if (net->routes)
	    {
	      rte **bp = &net->routes;
	      for (k=&(*bp)->next; *k; k=&(*k)->next)
		if (rte_better(*k, *bp))
		  bp = k;

	      /* And relink it */
	      rte *best = *bp;
	      *bp = best->next;
	      best->next = net->routes;
	      net->routes = best;
	    }
	}
      else if (new)
	{
	  /* The third case - the new route is not better than the old
	     best route (therefore old_best != NULL) and the old best
	     route was not removed (therefore old_best == net->routes).
	     We just link the new route after the old best route. */

	  ASSERT(net->routes != NULL);
	  new->next = net->routes->next;
	  net->routes->next = new;
	}
      /* The fourth (empty) case - suboptimal route was removed, nothing to do */
    }

  if (new)
    new->lastmod = now;

  /* Log the route change */
  if (new)
    rte_trace_in(D_ROUTES, p, new, net->routes == new ? "added [best]" : "added");

  if (!new && (p->debug & D_ROUTES))
    {
      if (old != old_best)
	rte_trace_in(D_ROUTES, p, old, "removed");
      else if (net->routes)
	rte_trace_in(D_ROUTES, p, old, "removed [replaced]");
      else
	rte_trace_in(D_ROUTES, p, old, "removed [sole]");
    }

  /* Propagate the route change */
  rte_announce(table, RA_ANY, net, new, old, NULL, tmpa);
  if (net->routes != old_best)
    rte_announce(table, RA_OPTIMAL, net, net->routes, old_best, NULL, tmpa);
  if (table->config->sorted)
    rte_announce(table, RA_ACCEPTED, net, new, old, before_old, tmpa);

  if (!net->routes &&
      (table->gc_counter++ >= table->config->gc_max_ops) &&
      (table->gc_time + table->config->gc_min_time <= now))
    rt_schedule_gc(table);

  if (old)
    {
      if (p->rte_remove)
	p->rte_remove(net, old);
      rte_free_quick(old);
    }
  if (new)
    {
      if (p->rte_insert)
	p->rte_insert(net, new);
    }
}

static int rte_update_nest_cnt;		/* Nesting counter to allow recursive updates */

static inline void
rte_update_lock(void)
{
  rte_update_nest_cnt++;
}

static inline void
rte_update_unlock(void)
{
  if (!--rte_update_nest_cnt)
    lp_flush(rte_update_pool);
}

/**
 * rte_update - enter a new update to a routing table
 * @table: table to be updated
 * @ah: pointer to table announce hook
 * @net: network node
 * @p: protocol submitting the update
 * @src: protocol originating the update
 * @new: a &rte representing the new route or %NULL for route removal.
 *
 * This function is called by the routing protocols whenever they discover
 * a new route or wish to update/remove an existing route. The right announcement
 * sequence is to build route attributes first (either un-cached with @aflags set
 * to zero or a cached one using rta_lookup(); in this case please note that
 * you need to increase the use count of the attributes yourself by calling
 * rta_clone()), call rte_get_temp() to obtain a temporary &rte, fill in all
 * the appropriate data and finally submit the new &rte by calling rte_update().
 *
 * @src specifies the protocol that originally created the route and the meaning
 * of protocol-dependent data of @new. If @new is not %NULL, @src have to be the
 * same value as @new->attrs->proto. @p specifies the protocol that called
 * rte_update(). In most cases it is the same protocol as @src. rte_update()
 * stores @p in @new->sender;
 *
 * When rte_update() gets any route, it automatically validates it (checks,
 * whether the network and next hop address are valid IP addresses and also
 * whether a normal routing protocol doesn't try to smuggle a host or link
 * scope route to the table), converts all protocol dependent attributes stored
 * in the &rte to temporary extended attributes, consults import filters of the
 * protocol to see if the route should be accepted and/or its attributes modified,
 * stores the temporary attributes back to the &rte.
 *
 * Now, having a "public" version of the route, we
 * automatically find any old route defined by the protocol @src
 * for network @n, replace it by the new one (or removing it if @new is %NULL),
 * recalculate the optimal route for this destination and finally broadcast
 * the change (if any) to all routing protocols by calling rte_announce().
 *
 * All memory used for attribute lists and other temporary allocations is taken
 * from a special linear pool @rte_update_pool and freed when rte_update()
 * finishes.
 */

void
rte_update2(struct announce_hook *ah, net *net, rte *new, struct proto *src)
{
  struct proto *p = ah->proto;
  struct proto_stats *stats = ah->stats;
  struct filter *filter = ah->in_filter;
  ea_list *tmpa = NULL;

  rte_update_lock();
  if (new)
    {
      new->sender = ah;

      stats->imp_updates_received++;
      if (!rte_validate(new))
	{
	  rte_trace_in(D_FILTERS, p, new, "invalid");
	  stats->imp_updates_invalid++;
	  goto drop;
	}
      if (filter == FILTER_REJECT)
	{
	  stats->imp_updates_filtered++;
	  rte_trace_in(D_FILTERS, p, new, "filtered out");
	  goto drop;
	}
      if (src->make_tmp_attrs)
	tmpa = src->make_tmp_attrs(new, rte_update_pool);
      if (filter)
	{
	  ea_list *old_tmpa = tmpa;
	  int fr = f_run(filter, &new, &tmpa, rte_update_pool, 0);
	  if (fr > F_ACCEPT)
	    {
	      stats->imp_updates_filtered++;
	      rte_trace_in(D_FILTERS, p, new, "filtered out");
	      goto drop;
	    }
	  if (tmpa != old_tmpa && src->store_tmp_attrs)
	    src->store_tmp_attrs(new, tmpa);
	}
      if (!(new->attrs->aflags & RTAF_CACHED)) /* Need to copy attributes */
	new->attrs = rta_lookup(new->attrs);
      new->flags |= REF_COW;
    }
  else
    stats->imp_withdraws_received++;

  rte_recalculate(ah, net, new, tmpa, src);
  rte_update_unlock();
  return;

drop:
  rte_free(new);
  rte_recalculate(ah, net, NULL, NULL, src);
  rte_update_unlock();
}

/* Independent call to rte_announce(), used from next hop
   recalculation, outside of rte_update(). new must be non-NULL */
static inline void 
rte_announce_i(rtable *tab, unsigned type, net *n, rte *new, rte *old)
{
  struct proto *src;
  ea_list *tmpa;

  rte_update_lock();
  src = new->attrs->proto;
  tmpa = src->make_tmp_attrs ? src->make_tmp_attrs(new, rte_update_pool) : NULL;
  rte_announce(tab, type, n, new, old, NULL, tmpa);
  rte_update_unlock();
}

void
rte_discard(rtable *t, rte *old)	/* Non-filtered route deletion, used during garbage collection */
{
  rte_update_lock();
  rte_recalculate(old->sender, old->net, NULL, NULL, old->attrs->proto);
  rte_update_unlock();
}

/**
 * rte_dump - dump a route
 * @e: &rte to be dumped
 *
 * This functions dumps contents of a &rte to debug output.
 */
void
rte_dump(rte *e)
{
  net *n = e->net;
  debug("%-1I/%2d ", n->n.prefix, n->n.pxlen);
  debug("KF=%02x PF=%02x pref=%d lm=%d ", n->n.flags, e->pflags, e->pref, now-e->lastmod);
  rta_dump(e->attrs);
  if (e->attrs->proto->proto->dump_attrs)
    e->attrs->proto->proto->dump_attrs(e);
  debug("\n");
}

/**
 * rt_dump - dump a routing table
 * @t: routing table to be dumped
 *
 * This function dumps contents of a given routing table to debug output.
 */
void
rt_dump(rtable *t)
{
  rte *e;
  net *n;
  struct announce_hook *a;

  debug("Dump of routing table <%s>\n", t->name);
#ifdef DEBUGGING
  fib_check(&t->fib);
#endif
  FIB_WALK(&t->fib, fn)
    {
      n = (net *) fn;
      for(e=n->routes; e; e=e->next)
	rte_dump(e);
    }
  FIB_WALK_END;
  WALK_LIST(a, t->hooks)
    debug("\tAnnounces routes to protocol %s\n", a->proto->name);
  debug("\n");
}

/**
 * rt_dump_all - dump all routing tables
 *
 * This function dumps contents of all routing tables to debug output.
 */
void
rt_dump_all(void)
{
  rtable *t;

  WALK_LIST(t, routing_tables)
    rt_dump(t);
}

static inline void
rt_schedule_gc(rtable *tab)
{
  if (tab->gc_scheduled)
    return;

  tab->gc_scheduled = 1;
  ev_schedule(tab->rt_event);
}

static inline void
rt_schedule_hcu(rtable *tab)
{
  if (tab->hcu_scheduled)
    return;

  tab->hcu_scheduled = 1;
  ev_schedule(tab->rt_event);
}

static inline void
rt_schedule_nhu(rtable *tab)
{
  if (tab->nhu_state == 0)
    ev_schedule(tab->rt_event);

  /* state change 0->1, 2->3 */
  tab->nhu_state |= 1;
}

static void
rt_prune_nets(rtable *tab)
{
  struct fib_iterator fit;
  int ncnt = 0, ndel = 0;

#ifdef DEBUGGING
  fib_check(&tab->fib);
#endif

  FIB_ITERATE_INIT(&fit, &tab->fib);
again:
  FIB_ITERATE_START(&tab->fib, &fit, f)
    {
      net *n = (net *) f;
      ncnt++;
      if (!n->routes)		/* Orphaned FIB entry */
	{
	  FIB_ITERATE_PUT(&fit, f);
	  fib_delete(&tab->fib, f);
	  ndel++;
	  goto again;
	}
    }
  FIB_ITERATE_END(f);
  DBG("Pruned %d of %d networks\n", ndel, ncnt);

  tab->gc_counter = 0;
  tab->gc_time = now;
  tab->gc_scheduled = 0;
}

static void
rt_event(void *ptr)
{
  rtable *tab = ptr;

  if (tab->hcu_scheduled)
    rt_update_hostcache(tab);

  if (tab->nhu_state)
    rt_next_hop_update(tab);

  if (tab->gc_scheduled)
    rt_prune_nets(tab);
}

void
rt_setup(pool *p, rtable *t, char *name, struct rtable_config *cf)
{
  bzero(t, sizeof(*t));
  fib_init(&t->fib, p, sizeof(net), 0, rte_init);
  t->name = name;
  t->config = cf;
  init_list(&t->hooks);
  if (cf)
    {
      t->rt_event = ev_new(p);
      t->rt_event->hook = rt_event;
      t->rt_event->data = t;
      t->gc_time = now;
    }
}

/**
 * rt_init - initialize routing tables
 *
 * This function is called during BIRD startup. It initializes the
 * routing table module.
 */
void
rt_init(void)
{
  rta_init();
  rt_table_pool = rp_new(&root_pool, "Routing tables");
  rte_update_pool = lp_new(rt_table_pool, 4080);
  rte_slab = sl_new(rt_table_pool, sizeof(rte));
  init_list(&routing_tables);
}


/* Called from proto_schedule_flush_loop() only,
   ensuring that all prune states are zero */
void
rt_schedule_prune_all(void)
{
  rtable *t;

  WALK_LIST(t, routing_tables)
    t->prune_state = 1;
}

static inline int
rt_prune_step(rtable *tab, int *max_feed)
{
  struct fib_iterator *fit = &tab->prune_fit;

  DBG("Pruning route table %s\n", tab->name);
#ifdef DEBUGGING
  fib_check(&tab->fib);
#endif

  if (tab->prune_state == 0)
    return 1;

  if (tab->prune_state == 1)
    {
      FIB_ITERATE_INIT(fit, &tab->fib);
      tab->prune_state = 2;
    }

again:
  FIB_ITERATE_START(&tab->fib, fit, fn)
    {
      net *n = (net *) fn;
      rte *e;

    rescan:
      for (e=n->routes; e; e=e->next)
	if (e->sender->proto->core_state != FS_HAPPY &&
	    e->sender->proto->core_state != FS_FEEDING)
	  {
	    if (*max_feed <= 0)
	      {
		FIB_ITERATE_PUT(fit, fn);
		return 0;
	      }

	    rte_discard(tab, e);
	    (*max_feed)--;

	    goto rescan;
	  }
      if (!n->routes)		/* Orphaned FIB entry */
	{
	  FIB_ITERATE_PUT(fit, fn);
	  fib_delete(&tab->fib, fn);
	  goto again;
	}
    }
  FIB_ITERATE_END(fn);

#ifdef DEBUGGING
  fib_check(&tab->fib);
#endif

  tab->prune_state = 0;
  return 1;
}

/**
 * rt_prune_loop - prune routing tables
 * @tab: routing table to be pruned
 *
 * The prune loop scans routing tables and removes routes belonging to
 * inactive protocols and also stale network entries. Returns 1 when
 * all such routes are pruned. It is a part of the protocol flushing
 * loop.
 */
int
rt_prune_loop(void)
{
  rtable *t;
  int max_feed = 512;

  WALK_LIST(t, routing_tables)
    if (! rt_prune_step(t, &max_feed))
      return 0;

  return 1;
}

void
rt_preconfig(struct config *c)
{
  struct symbol *s = cf_find_symbol("master");

  init_list(&c->tables);
  c->master_rtc = rt_new_table(s);
}


/* 
 * Some functions for handing internal next hop updates
 * triggered by rt_schedule_nhu().
 */

static inline int
rta_next_hop_outdated(rta *a)
{
  struct hostentry *he = a->hostentry;

  if (!he)
    return 0;

  if (!he->src)
    return a->dest != RTD_UNREACHABLE;

  return (a->iface != he->src->iface) || !ipa_equal(a->gw, he->gw) ||
    (a->dest != he->dest) || (a->igp_metric != he->igp_metric) ||
    !mpnh_same(a->nexthops, he->src->nexthops);
}

static inline void
rta_apply_hostentry(rta *a, struct hostentry *he)
{
  a->hostentry = he;
  a->iface = he->src ? he->src->iface : NULL;
  a->gw = he->gw;
  a->dest = he->dest;
  a->igp_metric = he->igp_metric;
  a->nexthops = he->src ? he->src->nexthops : NULL;
}

static inline rte *
rt_next_hop_update_rte(rtable *tab, rte *old)
{
  rta a;
  memcpy(&a, old->attrs, sizeof(rta));
  rta_apply_hostentry(&a, old->attrs->hostentry);
  a.aflags = 0;

  rte *e = sl_alloc(rte_slab);
  memcpy(e, old, sizeof(rte));
  e->attrs = rta_lookup(&a);

  return e;
}

static inline int
rt_next_hop_update_net(rtable *tab, net *n)
{
  rte **k, *e, *new, *old_best, **new_best;
  int count = 0;
  int free_old_best = 0;

  old_best = n->routes;
  if (!old_best)
    return 0;

  for (k = &n->routes; e = *k; k = &e->next)
    if (rta_next_hop_outdated(e->attrs))
      {
	new = rt_next_hop_update_rte(tab, e);
	*k = new;

	rte_announce_i(tab, RA_ANY, n, new, e);
	rte_trace_in(D_ROUTES, new->sender->proto, new, "updated");

	/* Call a pre-comparison hook */
	/* Not really an efficient way to compute this */
	if (e->attrs->proto->rte_recalculate)
	  e->attrs->proto->rte_recalculate(tab, n, new, e, NULL);

	if (e != old_best)
	  rte_free_quick(e);
	else /* Freeing of the old best rte is postponed */
	  free_old_best = 1;

	e = new;
	count++;
      }

  if (!count)
    return 0;

  /* Find the new best route */
  new_best = NULL;
  for (k = &n->routes; e = *k; k = &e->next)
    {
      if (!new_best || rte_better(e, *new_best))
	new_best = k;
    }

  /* Relink the new best route to the first position */
  new = *new_best;
  if (new != n->routes)
    {
      *new_best = new->next;
      new->next = n->routes;
      n->routes = new;
    }

  /* Announce the new best route */
  if (new != old_best)
    {
      rte_announce_i(tab, RA_OPTIMAL, n, new, old_best);
      rte_trace_in(D_ROUTES, new->sender->proto, new, "updated [best]");
    }

   if (free_old_best)
    rte_free_quick(old_best);

  return count;
}

static void
rt_next_hop_update(rtable *tab)
{
  struct fib_iterator *fit = &tab->nhu_fit;
  int max_feed = 32;

  if (tab->nhu_state == 0)
    return;

  if (tab->nhu_state == 1)
    {
      FIB_ITERATE_INIT(fit, &tab->fib);
      tab->nhu_state = 2;
    }

  FIB_ITERATE_START(&tab->fib, fit, fn)
    {
      if (max_feed <= 0)
	{
	  FIB_ITERATE_PUT(fit, fn);
	  ev_schedule(tab->rt_event);
	  return;
	}
      max_feed -= rt_next_hop_update_net(tab, (net *) fn);
    }
  FIB_ITERATE_END(fn);

  /* state change 2->0, 3->1 */
  tab->nhu_state &= 1;

  if (tab->nhu_state > 0)
    ev_schedule(tab->rt_event);
}


struct rtable_config *
rt_new_table(struct symbol *s)
{
  struct rtable_config *c = cfg_allocz(sizeof(struct rtable_config));

  cf_define_symbol(s, SYM_TABLE, c);
  c->name = s->name;
  add_tail(&new_config->tables, &c->n);
  c->gc_max_ops = 1000;
  c->gc_min_time = 5;
  return c;
}

/**
 * rt_lock_table - lock a routing table
 * @r: routing table to be locked
 *
 * Lock a routing table, because it's in use by a protocol,
 * preventing it from being freed when it gets undefined in a new
 * configuration.
 */
void
rt_lock_table(rtable *r)
{
  r->use_count++;
}

/**
 * rt_unlock_table - unlock a routing table
 * @r: routing table to be unlocked
 *
 * Unlock a routing table formerly locked by rt_lock_table(),
 * that is decrease its use count and delete it if it's scheduled
 * for deletion by configuration changes.
 */
void
rt_unlock_table(rtable *r)
{
  if (!--r->use_count && r->deleted)
    {
      struct config *conf = r->deleted;
      DBG("Deleting routing table %s\n", r->name);
      if (r->hostcache)
	rt_free_hostcache(r);
      rem_node(&r->n);
      fib_free(&r->fib);
      rfree(r->rt_event);
      mb_free(r);
      config_del_obstacle(conf);
    }
}

/**
 * rt_commit - commit new routing table configuration
 * @new: new configuration
 * @old: original configuration or %NULL if it's boot time config
 *
 * Scan differences between @old and @new configuration and modify
 * the routing tables according to these changes. If @new defines a
 * previously unknown table, create it, if it omits a table existing
 * in @old, schedule it for deletion (it gets deleted when all protocols
 * disconnect from it by calling rt_unlock_table()), if it exists
 * in both configurations, leave it unchanged.
 */
void
rt_commit(struct config *new, struct config *old)
{
  struct rtable_config *o, *r;

  DBG("rt_commit:\n");
  if (old)
    {
      WALK_LIST(o, old->tables)
	{
	  rtable *ot = o->table;
	  if (!ot->deleted)
	    {
	      struct symbol *sym = cf_find_symbol(o->name);
	      if (sym && sym->class == SYM_TABLE && !new->shutdown)
		{
		  DBG("\t%s: same\n", o->name);
		  r = sym->def;
		  r->table = ot;
		  ot->name = r->name;
		  ot->config = r;
		  if (o->sorted != r->sorted)
		    log(L_WARN "Reconfiguration of rtable sorted flag not implemented");
		}
	      else
		{
		  DBG("\t%s: deleted\n", o->name);
		  ot->deleted = old;
		  config_add_obstacle(old);
		  rt_lock_table(ot);
		  rt_unlock_table(ot);
		}
	    }
	}
    }

  WALK_LIST(r, new->tables)
    if (!r->table)
      {
	rtable *t = mb_alloc(rt_table_pool, sizeof(struct rtable));
	DBG("\t%s: created\n", r->name);
	rt_setup(rt_table_pool, t, r->name, r);
	add_tail(&routing_tables, &t->n);
	r->table = t;
      }
  DBG("\tdone\n");
}

static inline void
do_feed_baby(struct proto *p, int type, struct announce_hook *h, net *n, rte *e)
{
  struct proto *src = e->attrs->proto;
  ea_list *tmpa;

  rte_update_lock();
  tmpa = src->make_tmp_attrs ? src->make_tmp_attrs(e, rte_update_pool) : NULL;
  if (type == RA_ACCEPTED)
    rt_notify_accepted(h, n, e, NULL, NULL, tmpa, p->refeeding ? 2 : 1);
  else
    rt_notify_basic(h, n, e, p->refeeding ? e : NULL, tmpa, p->refeeding);
  rte_update_unlock();
}

/**
 * rt_feed_baby - advertise routes to a new protocol
 * @p: protocol to be fed
 *
 * This function performs one pass of advertisement of routes to a newly
 * initialized protocol. It's called by the protocol code as long as it
 * has something to do. (We avoid transferring all the routes in single
 * pass in order not to monopolize CPU time.)
 */
int
rt_feed_baby(struct proto *p)
{
  struct announce_hook *h;
  struct fib_iterator *fit;
  int max_feed = 256;

  if (!p->feed_ahook)			/* Need to initialize first */
    {
      if (!p->ahooks)
	return 1;
      DBG("Announcing routes to new protocol %s\n", p->name);
      p->feed_ahook = p->ahooks;
      fit = p->feed_iterator = mb_alloc(p->pool, sizeof(struct fib_iterator));
      goto next_hook;
    }
  fit = p->feed_iterator;

again:
  h = p->feed_ahook;
  FIB_ITERATE_START(&h->table->fib, fit, fn)
    {
      net *n = (net *) fn;
      rte *e = n->routes;
      if (max_feed <= 0)
	{
	  FIB_ITERATE_PUT(fit, fn);
	  return 0;
	}

      if ((p->accept_ra_types == RA_OPTIMAL) ||
	  (p->accept_ra_types == RA_ACCEPTED))
	if (e)
	  {
	    if (p->core_state != FS_FEEDING)
	      return 1;  /* In the meantime, the protocol fell down. */
	    do_feed_baby(p, p->accept_ra_types, h, n, e);
	    max_feed--;
	  }

      if (p->accept_ra_types == RA_ANY)
	for(e = n->routes; e != NULL; e = e->next)
	  {
	    if (p->core_state != FS_FEEDING)
	      return 1;  /* In the meantime, the protocol fell down. */
	    do_feed_baby(p, RA_ANY, h, n, e);
	    max_feed--;
	  }
    }
  FIB_ITERATE_END(fn);
  p->feed_ahook = h->next;
  if (!p->feed_ahook)
    {
      mb_free(p->feed_iterator);
      p->feed_iterator = NULL;
      return 1;
    }

next_hook:
  h = p->feed_ahook;
  FIB_ITERATE_INIT(fit, &h->table->fib);
  goto again;
}

/**
 * rt_feed_baby_abort - abort protocol feeding
 * @p: protocol
 *
 * This function is called by the protocol code when the protocol
 * stops or ceases to exist before the last iteration of rt_feed_baby()
 * has finished.
 */
void
rt_feed_baby_abort(struct proto *p)
{
  if (p->feed_ahook)
    {
      /* Unlink the iterator and exit */
      fit_get(&p->feed_ahook->table->fib, p->feed_iterator);
      p->feed_ahook = NULL;
    }
}


static inline unsigned
ptr_hash(void *ptr)
{
  uintptr_t p = (uintptr_t) ptr;
  return p ^ (p << 8) ^ (p >> 16);
}

static inline unsigned
hc_hash(ip_addr a, rtable *dep)
{
  return (ipa_hash(a) ^ ptr_hash(dep)) & 0xffff;
}

static inline void
hc_insert(struct hostcache *hc, struct hostentry *he)
{
  unsigned int k = he->hash_key >> hc->hash_shift;
  he->next = hc->hash_table[k];
  hc->hash_table[k] = he;
}

static inline void
hc_remove(struct hostcache *hc, struct hostentry *he)
{
  struct hostentry **hep;
  unsigned int k = he->hash_key >> hc->hash_shift;

  for (hep = &hc->hash_table[k]; *hep != he; hep = &(*hep)->next);
  *hep = he->next;
}

#define HC_DEF_ORDER 10
#define HC_HI_MARK *4
#define HC_HI_STEP 2
#define HC_HI_ORDER 16			/* Must be at most 16 */
#define HC_LO_MARK /5
#define HC_LO_STEP 2
#define HC_LO_ORDER 10

static void
hc_alloc_table(struct hostcache *hc, unsigned order)
{
  unsigned hsize = 1 << order;
  hc->hash_order = order;
  hc->hash_shift = 16 - order;
  hc->hash_max = (order >= HC_HI_ORDER) ? ~0 : (hsize HC_HI_MARK);
  hc->hash_min = (order <= HC_LO_ORDER) ?  0 : (hsize HC_LO_MARK);

  hc->hash_table = mb_allocz(rt_table_pool, hsize * sizeof(struct hostentry *));
}

static void
hc_resize(struct hostcache *hc, unsigned new_order)
{
  unsigned old_size = 1 << hc->hash_order;
  struct hostentry **old_table = hc->hash_table;
  struct hostentry *he, *hen;
  int i;

  hc_alloc_table(hc, new_order);
  for (i = 0; i < old_size; i++)
    for (he = old_table[i]; he != NULL; he=hen)
      {
	hen = he->next;
	hc_insert(hc, he);
      }
  mb_free(old_table);
}

static struct hostentry *
hc_new_hostentry(struct hostcache *hc, ip_addr a, ip_addr ll, rtable *dep, unsigned k)
{
  struct hostentry *he = sl_alloc(hc->slab);

  he->addr = a;
  he->link = ll;
  he->tab = dep;
  he->hash_key = k;
  he->uc = 0;
  he->src = NULL;

  add_tail(&hc->hostentries, &he->ln);
  hc_insert(hc, he);

  hc->hash_items++;
  if (hc->hash_items > hc->hash_max)
    hc_resize(hc, hc->hash_order + HC_HI_STEP);

  return he;
}

static void
hc_delete_hostentry(struct hostcache *hc, struct hostentry *he)
{
  rta_free(he->src);

  rem_node(&he->ln);
  hc_remove(hc, he);
  sl_free(hc->slab, he);

  hc->hash_items--;
  if (hc->hash_items < hc->hash_min)
    hc_resize(hc, hc->hash_order - HC_LO_STEP);
}

static void
rt_init_hostcache(rtable *tab)
{
  struct hostcache *hc = mb_allocz(rt_table_pool, sizeof(struct hostcache));
  init_list(&hc->hostentries);

  hc->hash_items = 0;
  hc_alloc_table(hc, HC_DEF_ORDER);
  hc->slab = sl_new(rt_table_pool, sizeof(struct hostentry));

  hc->lp = lp_new(rt_table_pool, 1008);
  hc->trie = f_new_trie(hc->lp);

  tab->hostcache = hc;
}

static void
rt_free_hostcache(rtable *tab)
{
  struct hostcache *hc = tab->hostcache;

  node *n;
  WALK_LIST(n, hc->hostentries)
    {
      struct hostentry *he = SKIP_BACK(struct hostentry, ln, n);
      rta_free(he->src);

      if (he->uc)
	log(L_ERR "Hostcache is not empty in table %s", tab->name);
    }

  rfree(hc->slab);
  rfree(hc->lp);
  mb_free(hc->hash_table);
  mb_free(hc);
}

static void
rt_notify_hostcache(rtable *tab, net *net)
{
  struct hostcache *hc = tab->hostcache;

  if (tab->hcu_scheduled)
    return;

  if (trie_match_prefix(hc->trie, net->n.prefix, net->n.pxlen))
    rt_schedule_hcu(tab);
}

static int
if_local_addr(ip_addr a, struct iface *i)
{
  struct ifa *b;

  WALK_LIST(b, i->addrs)
    if (ipa_equal(a, b->ip))
      return 1;

  return 0;
}

static u32 
rt_get_igp_metric(rte *rt)
{
  eattr *ea = ea_find(rt->attrs->eattrs, EA_GEN_IGP_METRIC);

  if (ea)
    return ea->u.data;

  rta *a = rt->attrs;

#ifdef CONFIG_OSPF
  if ((a->source == RTS_OSPF) ||
      (a->source == RTS_OSPF_IA) ||
      (a->source == RTS_OSPF_EXT1))
    return rt->u.ospf.metric1;
#endif

#ifdef CONFIG_RIP
  if (a->source == RTS_RIP)
    return rt->u.rip.metric;
#endif

  /* Device routes */
  if ((a->dest != RTD_ROUTER) && (a->dest != RTD_MULTIPATH))
    return 0;

  return IGP_METRIC_UNKNOWN;
}

static int
rt_update_hostentry(rtable *tab, struct hostentry *he)
{
  rta *old_src = he->src;
  int pxlen = 0;

  /* Reset the hostentry */ 
  he->src = NULL;
  he->gw = IPA_NONE;
  he->dest = RTD_UNREACHABLE;
  he->igp_metric = 0;

  net *n = net_route(tab, he->addr, MAX_PREFIX_LENGTH);
  if (n)
    {
      rta *a = n->routes->attrs;
      pxlen = n->n.pxlen;

      if (a->hostentry)
	{
	  /* Recursive route should not depend on another recursive route */
	  log(L_WARN "Next hop address %I resolvable through recursive route for %I/%d",
	      he->addr, n->n.prefix, pxlen);
	  goto done;
	}

      if (a->dest == RTD_DEVICE)
	{
	  if (if_local_addr(he->addr, a->iface))
	    {
	      /* The host address is a local address, this is not valid */
	      log(L_WARN "Next hop address %I is a local address of iface %s",
		  he->addr, a->iface->name);
	      goto done;
      	    }

	  /* The host is directly reachable, use link as a gateway */
	  he->gw = he->link;
	  he->dest = RTD_ROUTER;
	}
      else
	{
	  /* The host is reachable through some route entry */
	  he->gw = a->gw;
	  he->dest = a->dest;
	}

      he->src = rta_clone(a);
      he->igp_metric = rt_get_igp_metric(n->routes);
    }

 done:
  /* Add a prefix range to the trie */
  trie_add_prefix(tab->hostcache->trie, he->addr, MAX_PREFIX_LENGTH, pxlen, MAX_PREFIX_LENGTH);

  rta_free(old_src);
  return old_src != he->src;
}

static void
rt_update_hostcache(rtable *tab)
{
  struct hostcache *hc = tab->hostcache;
  struct hostentry *he;
  node *n, *x;

  /* Reset the trie */
  lp_flush(hc->lp);
  hc->trie = f_new_trie(hc->lp);

  WALK_LIST_DELSAFE(n, x, hc->hostentries)
    {
      he = SKIP_BACK(struct hostentry, ln, n);
      if (!he->uc)
	{
	  hc_delete_hostentry(hc, he);
	  continue;
	}

      if (rt_update_hostentry(tab, he))
	rt_schedule_nhu(he->tab);
    }

  tab->hcu_scheduled = 0;
}

static struct hostentry *
rt_find_hostentry(rtable *tab, ip_addr a, ip_addr ll, rtable *dep)
{
  struct hostentry *he;

  if (!tab->hostcache)
    rt_init_hostcache(tab);

  unsigned int k = hc_hash(a, dep);
  struct hostcache *hc = tab->hostcache;
  for (he = hc->hash_table[k >> hc->hash_shift]; he != NULL; he = he->next)
    if (ipa_equal(he->addr, a) && (he->tab == dep))
      return he;

  he = hc_new_hostentry(hc, a, ll, dep, k);
  rt_update_hostentry(tab, he);
  return he;
}

void
rta_set_recursive_next_hop(rtable *dep, rta *a, rtable *tab, ip_addr *gw, ip_addr *ll)
{
  rta_apply_hostentry(a, rt_find_hostentry(tab, *gw, *ll, dep));
}

/*
 *  CLI commands
 */

static void
rt_format_via(rte *e, byte *via)
{
  rta *a = e->attrs;

  switch (a->dest)
    {
    case RTD_ROUTER:	bsprintf(via, "via %I on %s", a->gw, a->iface->name); break;
    case RTD_DEVICE:	bsprintf(via, "dev %s", a->iface->name); break;
    case RTD_BLACKHOLE:	bsprintf(via, "blackhole"); break;
    case RTD_UNREACHABLE:	bsprintf(via, "unreachable"); break;
    case RTD_PROHIBIT:	bsprintf(via, "prohibited"); break;
    case RTD_MULTIPATH:	bsprintf(via, "multipath"); break;
    default:		bsprintf(via, "???");
    }
}

static void
rt_show_rte(struct cli *c, byte *ia, rte *e, struct rt_show_data *d, ea_list *tmpa)
{
  byte via[STD_ADDRESS_P_LENGTH+32], from[STD_ADDRESS_P_LENGTH+8];
  byte tm[TM_DATETIME_BUFFER_SIZE], info[256];
  rta *a = e->attrs;
  int primary = (e->net->routes == e);
  int sync_error = (e->net->n.flags & KRF_SYNC_ERROR);
  struct mpnh *nh;

  rt_format_via(e, via);
  tm_format_datetime(tm, &config->tf_route, e->lastmod);
  if (ipa_nonzero(a->from) && !ipa_equal(a->from, a->gw))
    bsprintf(from, " from %I", a->from);
  else
    from[0] = 0;
  if (a->proto->proto->get_route_info || d->verbose)
    {
      /* Need to normalize the extended attributes */
      ea_list *t = tmpa;
      t = ea_append(t, a->eattrs);
      tmpa = alloca(ea_scan(t));
      ea_merge(t, tmpa);
      ea_sort(tmpa);
    }
  if (a->proto->proto->get_route_info)
    a->proto->proto->get_route_info(e, info, tmpa);
  else
    bsprintf(info, " (%d)", e->pref);
  cli_printf(c, -1007, "%-18s %s [%s %s%s]%s%s", ia, via, a->proto->name,
	     tm, from, primary ? (sync_error ? " !" : " *") : "", info);
  for (nh = a->nexthops; nh; nh = nh->next)
    cli_printf(c, -1007, "\tvia %I on %s weight %d", nh->gw, nh->iface->name, nh->weight + 1);
  if (d->verbose)
    rta_show(c, a, tmpa);
}

static void
rt_show_net(struct cli *c, net *n, struct rt_show_data *d)
{
  rte *e, *ee;
  byte ia[STD_ADDRESS_P_LENGTH+8];
  struct announce_hook *a;
  int ok;

  bsprintf(ia, "%I/%d", n->n.prefix, n->n.pxlen);
  if (n->routes)
    d->net_counter++;
  for(e=n->routes; e; e=e->next)
    {
      struct ea_list *tmpa;
      struct proto *p0 = e->attrs->proto;
      struct proto *p1 = d->export_protocol;
      struct proto *p2 = d->show_protocol;
      d->rt_counter++;
      ee = e;
      rte_update_lock();		/* We use the update buffer for filtering */
      tmpa = p0->make_tmp_attrs ? p0->make_tmp_attrs(e, rte_update_pool) : NULL;
      ok = (d->filter == FILTER_ACCEPT || f_run(d->filter, &e, &tmpa, rte_update_pool, FF_FORCE_TMPATTR) <= F_ACCEPT);
      if (p2 && p2 != p0) ok = 0;
      if (ok && d->export_mode)
	{
	  int ic;
	  if ((ic = p1->import_control ? p1->import_control(p1, &e, &tmpa, rte_update_pool) : 0) < 0)
	    ok = 0;
	  else if (!ic && d->export_mode > 1)
	    {
	      /* FIXME - this shows what should be exported according
		 to current filters, but not what was really exported.
		 'configure soft' command may change the export filter
		 and do not update routes */

	      if ((a = proto_find_announce_hook(p1, d->table)) && ((a->out_filter == FILTER_REJECT) ||
		  (a->out_filter && f_run(a->out_filter, &e, &tmpa, rte_update_pool, FF_FORCE_TMPATTR) > F_ACCEPT)))
		ok = 0;
	    }
	}
      if (ok)
	{
	  d->show_counter++;
	  if (d->stats < 2)
	    rt_show_rte(c, ia, e, d, tmpa);
	  ia[0] = 0;
	}
      if (e != ee)
      {
	rte_free(e);
	e = ee;
      }
      rte_update_unlock();
      if (d->primary_only)
	break;
    }
}

static void
rt_show_cont(struct cli *c)
{
  struct rt_show_data *d = c->rover;
#ifdef DEBUGGING
  unsigned max = 4;
#else
  unsigned max = 64;
#endif
  struct fib *fib = &d->table->fib;
  struct fib_iterator *it = &d->fit;

  FIB_ITERATE_START(fib, it, f)
    {
      net *n = (net *) f;
      if (d->running_on_config && d->running_on_config != config)
	{
	  cli_printf(c, 8004, "Stopped due to reconfiguration");
	  goto done;
	}
      if (d->export_protocol &&
	  d->export_protocol->core_state != FS_HAPPY &&
	  d->export_protocol->core_state != FS_FEEDING)
	{
	  cli_printf(c, 8005, "Protocol is down");
	  goto done;
	}
      if (!max--)
	{
	  FIB_ITERATE_PUT(it, f);
	  return;
	}
      rt_show_net(c, n, d);
    }
  FIB_ITERATE_END(f);
  if (d->stats)
    cli_printf(c, 14, "%d of %d routes for %d networks", d->show_counter, d->rt_counter, d->net_counter);
  else
    cli_printf(c, 0, "");
done:
  c->cont = c->cleanup = NULL;
}

static void
rt_show_cleanup(struct cli *c)
{
  struct rt_show_data *d = c->rover;

  /* Unlink the iterator */
  fit_get(&d->table->fib, &d->fit);
}

void
rt_show(struct rt_show_data *d)
{
  net *n;

  if (d->pxlen == 256)
    {
      FIB_ITERATE_INIT(&d->fit, &d->table->fib);
      this_cli->cont = rt_show_cont;
      this_cli->cleanup = rt_show_cleanup;
      this_cli->rover = d;
    }
  else
    {
      if (d->show_for)
	n = net_route(d->table, d->prefix, d->pxlen);
      else
	n = net_find(d->table, d->prefix, d->pxlen);
      if (n)
	{
	  rt_show_net(this_cli, n, d);
	  cli_msg(0, "");
	}
      else
	cli_msg(8001, "Network not in table");
    }
}

/*
 *  Documentation for functions declared inline in route.h
 */
#if 0

/**
 * net_find - find a network entry
 * @tab: a routing table
 * @addr: address of the network
 * @len: length of the network prefix
 *
 * net_find() looks up the given network in routing table @tab and
 * returns a pointer to its &net entry or %NULL if no such network
 * exists.
 */
static inline net *net_find(rtable *tab, ip_addr addr, unsigned len)
{ DUMMY; }

/**
 * net_get - obtain a network entry
 * @tab: a routing table
 * @addr: address of the network
 * @len: length of the network prefix
 *
 * net_get() looks up the given network in routing table @tab and
 * returns a pointer to its &net entry. If no such entry exists, it's
 * created.
 */
static inline net *net_get(rtable *tab, ip_addr addr, unsigned len)
{ DUMMY; }

/**
 * rte_cow - copy a route for writing
 * @r: a route entry to be copied
 *
 * rte_cow() takes a &rte and prepares it for modification. The exact action
 * taken depends on the flags of the &rte -- if it's a temporary entry, it's
 * just returned unchanged, else a new temporary entry with the same contents
 * is created.
 *
 * The primary use of this function is inside the filter machinery -- when
 * a filter wants to modify &rte contents (to change the preference or to
 * attach another set of attributes), it must ensure that the &rte is not
 * shared with anyone else (and especially that it isn't stored in any routing
 * table).
 *
 * Result: a pointer to the new writable &rte.
 */
static inline rte * rte_cow(rte *r)
{ DUMMY; }

#endif<|MERGE_RESOLUTION|>--- conflicted
+++ resolved
@@ -182,23 +182,8 @@
     rte_trace(p, e, '<', msg);
 }
 
-<<<<<<< HEAD
-/**
- * do_rte_announce - announce new rte to protocol
- * @ah: pointer to announce hook
- * @type: announce type (RA_ANY or RA_OPTIMAL)
- * @net: pointer to announced network
- * @new: new rte or NULL
- * @old: previous rte or NULL
- * @tmpa: new rte attributes (possibly modified by filter)
- * @refeed: whether we are refeeding protocol
- */
-static inline void
-do_rte_announce(struct announce_hook *ah, int type UNUSED, net *net, rte *new, rte *old, ea_list *tmpa, int refeed)
-=======
 static rte *
 export_filter(struct announce_hook *ah, rte *rt0, rte **rt_free, ea_list **tmpa, int silent)
->>>>>>> 76170264
 {
   struct proto *p = ah->proto;
   struct filter *filter = ah->out_filter;
@@ -235,11 +220,43 @@
       goto accept;
     }
 
-<<<<<<< HEAD
+  v = filter && ((filter == FILTER_REJECT) ||
+		 (f_run(filter, &rt, tmpa, rte_update_pool, FF_FORCE_TMPATTR) > F_ACCEPT));
+  if (v)
+    {
+      if (silent)
+	goto reject;
+
+      stats->exp_updates_filtered++;
+      rte_trace_out(D_FILTERS, p, rt, "filtered out");
+      goto reject;
+    }
+
+ accept:
+  if (rt != rt0)
+    *rt_free = rt;
+  return rt;
+
+ reject:
+  /* Discard temporary rte */
+  if (rt != rt0)
+    rte_free(rt);
+  return NULL;
+}
+
+static void
+do_rt_notify(struct announce_hook *ah, net *net, rte *new, rte *old, ea_list *tmpa, int refeed)
+{
+  struct proto *p = ah->proto;
+  struct proto_stats *stats = ah->stats;
+
+
   /*
+   * First, apply export limit.
+   *
    * Export route limits has several problems. Because exp_routes
    * counter is reset before refeed, we don't really know whether
-   * limit is breached and whether the update is new or not Therefore
+   * limit is breached and whether the update is new or not. Therefore
    * the number of really exported routes may exceed the limit
    * temporarily (routes exported before and new routes in refeed).
    *
@@ -272,46 +289,13 @@
 	  stats->exp_routes++;	/* see note above */
 	  stats->exp_updates_rejected++;
 	  rte_trace_out(D_FILTERS, p, new, "rejected [limit]");
-	  if (new != new0)
-	    rte_free(new);
 	  new = NULL;
-	}
-    }
-
-  /* FIXME - This is broken because of incorrect 'old' value (see above) */
-  if (!new && !old)
-    return;
-=======
-  v = filter && ((filter == FILTER_REJECT) ||
-		 (f_run(filter, &rt, tmpa, rte_update_pool, FF_FORCE_TMPATTR) > F_ACCEPT));
-  if (v)
-    {
-      if (silent)
-	goto reject;
-
-      stats->exp_updates_filtered++;
-      rte_trace_out(D_FILTERS, p, rt, "filtered out");
-      goto reject;
-    }
-
- accept:
-  if (rt != rt0)
-    *rt_free = rt;
-  return rt;
-
- reject:
-  /* Discard temporary rte */
-  if (rt != rt0)
-    rte_free(rt);
-  return NULL;
-}
-
-static void
-do_rt_notify(struct announce_hook *ah, net *net, rte *new, rte *old, ea_list *tmpa, int refeed)
-{
-  struct proto *p = ah->proto;
-  struct proto_stats *stats = ah->stats;
->>>>>>> 76170264
+
+	  if (!old)
+	    return;
+	}
+    }
+
 
   if (new)
     stats->exp_updates_accepted++;
@@ -347,15 +331,7 @@
     }
   else
     p->rt_notify(p, ah->table, net, new, old, new->attrs->eattrs);
-
-<<<<<<< HEAD
-  if (new && new != new0)	/* Discard temporary rte's */
-    rte_free(new);
-  if (old && old != old0)
-    rte_free(old);
-=======
-}
-
+}
 
 static void
 rt_notify_basic(struct announce_hook *ah, net *net, rte *new, rte *old, ea_list *tmpa, int refeed)
@@ -521,7 +497,6 @@
     rte_free(new_free);
   if (old_free)
     rte_free(old_free);
->>>>>>> 76170264
 }
 
 /**
