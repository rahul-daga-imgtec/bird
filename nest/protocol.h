/*
 *	BIRD Internet Routing Daemon -- Protocols
 *
 *	(c) 1998--2000 Martin Mares <mj@ucw.cz>
 *
 *	Can be freely distributed and used under the terms of the GNU GPL.
 */

#ifndef _BIRD_PROTOCOL_H_
#define _BIRD_PROTOCOL_H_

#include "lib/lists.h"
#include "lib/resource.h"
#include "lib/event.h"
#include "sysdep/unix/timer.h"
#include "nest/route.h"
#include "conf/conf.h"

struct iface;
struct ifa;
struct rtable;
struct rte;
struct neighbor;
struct rta;
struct network;
struct proto_config;
struct channel_limit;
struct channel_config;
struct config;
struct proto;
struct channel;
struct ea_list;
struct eattr;
struct symbol;


/*
 *	Routing Protocol
 */

struct protocol {
  node n;
  char *name;
  char *template;			/* Template for automatic generation of names */
  int name_counter;			/* Counter for automatic name generation */
  int attr_class;			/* Attribute class known to this protocol */
  uint preference;			/* Default protocol preference */
  uint channel_mask;			/* Mask of accepted channel types (NB_*) */
  uint proto_size;			/* Size of protocol data structure */
  uint config_size;			/* Size of protocol config data structure */

  void (*preconfig)(struct protocol *, struct config *);	/* Just before configuring */
  void (*postconfig)(struct proto_config *);			/* After configuring each instance */
  struct proto * (*init)(struct proto_config *);		/* Create new instance */
  int (*reconfigure)(struct proto *, struct proto_config *);	/* Try to reconfigure instance, returns success */
  void (*dump)(struct proto *);			/* Debugging dump */
  void (*dump_attrs)(struct rte *);		/* Dump protocol-dependent attributes */
  int (*start)(struct proto *);			/* Start the instance */
  int (*shutdown)(struct proto *);		/* Stop the instance */
  void (*cleanup)(struct proto *);		/* Called after shutdown when protocol became hungry/down */
  void (*get_status)(struct proto *, byte *buf); /* Get instance status (for `show protocols' command) */
  void (*get_route_info)(struct rte *, byte *buf, struct ea_list *attrs); /* Get route information (for `show route' command) */
  int (*get_attr)(struct eattr *, byte *buf, int buflen);	/* ASCIIfy dynamic attribute (returns GA_*) */
  void (*show_proto_info)(struct proto *);	/* Show protocol info (for `show protocols all' command) */
  void (*copy_config)(struct proto_config *, struct proto_config *);	/* Copy config from given protocol instance */
};

void protos_build(void);
void proto_build(struct protocol *);
void protos_preconfig(struct config *);
void protos_commit(struct config *new, struct config *old, int force_restart, int type);
void protos_dump_all(void);

#define GA_UNKNOWN	0		/* Attribute not recognized */
#define GA_NAME		1		/* Result = name */
#define GA_FULL		2		/* Result = both name and value */

/*
 *	Known protocols
 */

extern struct protocol
  proto_device, proto_radv, proto_rip, proto_static,
<<<<<<< HEAD
  proto_ospf, proto_pipe, proto_bgp, proto_bfd, proto_rpki;
=======
  proto_ospf, proto_pipe, proto_bgp, proto_bgpsec,  proto_bfd;
>>>>>>> e7284842

/*
 *	Routing Protocol Instance
 */

struct proto_config {
  node n;
  struct config *global;		/* Global configuration data */
  struct protocol *protocol;		/* Protocol */
  struct proto *proto;			/* Instance we've created */
  char *name;
  char *dsc;
  int class;				/* SYM_PROTO or SYM_TEMPLATE */
  u8 net_type;				/* Protocol network type (NET_*), 0 for undefined */
  u8 disabled;				/* Protocol enabled/disabled by default */
  u32 debug, mrtdump;			/* Debugging bitfields, both use D_* constants */
  u32 router_id;			/* Protocol specific router ID */

  list channels;			/* List of channel configs (struct channel_config) */

  /* Check proto_reconfigure() and proto_copy_config() after changing struct proto_config */

  /* Protocol-specific data follow... */
};

/* Protocol statistics */
struct proto_stats {
  /* Import - from protocol to core */
  u32 imp_routes;		/* Number of routes successfully imported to the (adjacent) routing table */
  u32 filt_routes;		/* Number of routes rejected in import filter but kept in the routing table */
  u32 imp_updates_received;	/* Number of route updates received */
  u32 imp_updates_invalid;	/* Number of route updates rejected as invalid */
  u32 imp_updates_filtered;	/* Number of route updates rejected by filters */
  u32 imp_updates_ignored;	/* Number of route updates rejected as already in route table */
  u32 imp_updates_accepted;	/* Number of route updates accepted and imported */
  u32 imp_withdraws_received;	/* Number of route withdraws received */
  u32 imp_withdraws_invalid;	/* Number of route withdraws rejected as invalid */
  u32 imp_withdraws_ignored;	/* Number of route withdraws rejected as already not in route table */
  u32 imp_withdraws_accepted;	/* Number of route withdraws accepted and processed */

  /* Export - from core to protocol */
  u32 exp_routes;		/* Number of routes successfully exported to the protocol */
  u32 exp_updates_received;	/* Number of route updates received */
  u32 exp_updates_rejected;	/* Number of route updates rejected by protocol */
  u32 exp_updates_filtered;	/* Number of route updates rejected by filters */
  u32 exp_updates_accepted;	/* Number of route updates accepted and exported */
  u32 exp_withdraws_received;	/* Number of route withdraws received */
  u32 exp_withdraws_accepted;	/* Number of route withdraws accepted and processed */
};

struct proto {
  node n;				/* Node in global proto_list */
  struct protocol *proto;		/* Protocol */
  struct proto_config *cf;		/* Configuration data */
  struct proto_config *cf_new;		/* Configuration we want to switch to after shutdown (NULL=delete) */
  pool *pool;				/* Pool containing local objects */
  event *event;				/* Protocol event */

  list channels;			/* List of channels to rtables (struct channel) */
  struct channel *main_channel;		/* Primary channel */
  struct rte_src *main_source;		/* Primary route source */

  char *name;				/* Name of this instance (== cf->name) */
  u32 debug;				/* Debugging flags */
  u32 mrtdump;				/* MRTDump flags */
  uint active_channels;			/* Number of active channels */
  byte net_type;			/* Protocol network type (NET_*), 0 for undefined */
  byte disabled;			/* Manually disabled */
  byte proto_state;			/* Protocol state machine (PS_*, see below) */
  byte active;				/* From PS_START to cleanup after PS_STOP */
  byte do_start;			/* Start actions are scheduled */
  byte do_stop;				/* Stop actions are scheduled */
  byte reconfiguring;			/* We're shutting down due to reconfiguration */
  byte gr_recovery;			/* Protocol should participate in graceful restart recovery */
  byte down_sched;			/* Shutdown is scheduled for later (PDS_*) */
  byte down_code;			/* Reason for shutdown (PDC_* codes) */
  u32 hash_key;				/* Random key used for hashing of neighbors */
  bird_clock_t last_state_change;	/* Time of last state transition */
  char *last_state_name_announced;	/* Last state name we've announced to the user */

  /*
   *	General protocol hooks:
   *
   *	   if_notify	Notify protocol about interface state changes.
   *	   ifa_notify	Notify protocol about interface address changes.
   *	   rt_notify	Notify protocol about routing table updates.
   *	   neigh_notify	Notify protocol about neighbor cache events.
   *	   make_tmp_attrs  Construct ea_list from private attrs stored in rte.
   *	   store_tmp_attrs Store private attrs back to the rte.
   *	   import_control  Called as the first step of the route importing process.
   *			It can construct a new rte, add private attributes and
   *			decide whether the route shall be imported: 1=yes, -1=no,
   *			0=process it through the import filter set by the user.
   *	   reload_routes   Request channel to reload all its routes to the core
   *			(using rte_update()). Returns: 0=reload cannot be done,
   *			1= reload is scheduled and will happen (asynchronously).
   *	   feed_begin	Notify channel about beginning of route feeding.
   *	   feed_end	Notify channel about finish of route feeding.
   */

  void (*if_notify)(struct proto *, unsigned flags, struct iface *i);
  void (*ifa_notify)(struct proto *, unsigned flags, struct ifa *a);
  void (*rt_notify)(struct proto *, struct channel *, struct network *net, struct rte *new, struct rte *old, struct ea_list *attrs);
  void (*neigh_notify)(struct neighbor *neigh);
  struct ea_list *(*make_tmp_attrs)(struct rte *rt, struct linpool *pool);
  void (*store_tmp_attrs)(struct rte *rt, struct ea_list *attrs);
  int (*import_control)(struct proto *, struct rte **rt, struct ea_list **attrs, struct linpool *pool);
  void (*reload_routes)(struct channel *);
  void (*feed_begin)(struct channel *, int initial);
  void (*feed_end)(struct channel *);

  /*
   *	Routing entry hooks (called only for routes belonging to this protocol):
   *
   *	   rte_recalculate Called at the beginning of the best route selection
   *	   rte_better	Compare two rte's and decide which one is better (1=first, 0=second).
   *       rte_same	Compare two rte's and decide whether they are identical (1=yes, 0=no).
   *       rte_mergable	Compare two rte's and decide whether they could be merged (1=yes, 0=no).
   *	   rte_insert	Called whenever a rte is inserted to a routing table.
   *	   rte_remove	Called whenever a rte is removed from the routing table.
   */

  int (*rte_recalculate)(struct rtable *, struct network *, struct rte *, struct rte *, struct rte *);
  int (*rte_better)(struct rte *, struct rte *);
  int (*rte_same)(struct rte *, struct rte *);
  int (*rte_mergable)(struct rte *, struct rte *);
  void (*rte_insert)(struct network *, struct rte *);
  void (*rte_remove)(struct network *, struct rte *);

  /* Hic sunt protocol-specific data */
};

struct proto_spec {
  void *ptr;
  int patt;
};


#define PDS_DISABLE		1	/* Proto disable scheduled */
#define PDS_RESTART		2	/* Proto restart scheduled */

#define PDC_CF_REMOVE		0x01	/* Removed in new config */
#define PDC_CF_DISABLE		0x02	/* Disabled in new config */
#define PDC_CF_RESTART		0x03	/* Restart due to reconfiguration */
#define PDC_CMD_DISABLE		0x11	/* Result of disable command */
#define PDC_CMD_RESTART		0x12	/* Result of restart command */
#define PDC_CMD_SHUTDOWN	0x13	/* Result of global shutdown */
#define PDC_RX_LIMIT_HIT	0x21	/* Route receive limit reached */
#define PDC_IN_LIMIT_HIT	0x22	/* Route import limit reached */
#define PDC_OUT_LIMIT_HIT	0x23	/* Route export limit reached */


void *proto_new(struct proto_config *);
void *proto_config_new(struct protocol *, int class);
void proto_copy_config(struct proto_config *dest, struct proto_config *src);

void graceful_restart_recovery(void);
void graceful_restart_init(void);
void graceful_restart_show_status(void);
void channel_graceful_restart_lock(struct channel *c);
void channel_graceful_restart_unlock(struct channel *c);

#define DEFAULT_GR_WAIT	240

void channel_show_limit(struct channel_limit *l, const char *dsc);
void channel_show_info(struct channel *c);

void proto_cmd_show(struct proto *, uint, int);
void proto_cmd_disable(struct proto *, uint, int);
void proto_cmd_enable(struct proto *, uint, int);
void proto_cmd_restart(struct proto *, uint, int);
void proto_cmd_reload(struct proto *, uint, int);
void proto_cmd_debug(struct proto *, uint, int);
void proto_cmd_mrtdump(struct proto *, uint, int);

void proto_apply_cmd(struct proto_spec ps, void (* cmd)(struct proto *, uint, int), int restricted, uint arg);
struct proto *proto_get_named(struct symbol *, struct protocol *);

#define CMD_RELOAD	0
#define CMD_RELOAD_IN	1
#define CMD_RELOAD_OUT	2

static inline u32
proto_get_router_id(struct proto_config *pc)
{
  return pc->router_id ? pc->router_id : pc->global->router_id;
}

/* Moved from route.h to avoid dependency conflicts */
static inline void rte_update(struct proto *p, const net_addr *n, rte *new) { rte_update2(p->main_channel, n, new, p->main_source); }

extern list proto_list;

/*
 *  Each protocol instance runs two different state machines:
 *
 *  [P] The protocol machine: (implemented inside protocol)
 *
 *		DOWN    ---->    START
 *		  ^		   |
 *		  |		   V
 *		STOP    <----     UP
 *
 *	States:	DOWN	Protocol is down and it's waiting for the core
 *			requesting protocol start.
 *		START	Protocol is waiting for connection with the rest
 *			of the network and it's not willing to accept
 *			packets. When it connects, it goes to UP state.
 *		UP	Protocol is up and running. When the network
 *			connection breaks down or the core requests
 *			protocol to be terminated, it goes to STOP state.
 *		STOP	Protocol is disconnecting from the network.
 *			After it disconnects, it returns to DOWN state.
 *
 *	In:	start()	Called in DOWN state to request protocol startup.
 *			Returns new state: either UP or START (in this
 *			case, the protocol will notify the core when it
 *			finally comes UP).
 *		stop()	Called in START, UP or STOP state to request
 *			protocol shutdown. Returns new state: either
 *			DOWN or STOP (in this case, the protocol will
 *			notify the core when it finally comes DOWN).
 *
 *	Out:	proto_notify_state() -- called by protocol instance when
 *			it does any state transition not covered by
 *			return values of start() and stop(). This includes
 *			START->UP (delayed protocol startup), UP->STOP
 *			(spontaneous shutdown) and STOP->DOWN (delayed
 *			shutdown).
 */

#define PS_DOWN 0
#define PS_START 1
#define PS_UP 2
#define PS_STOP 3

void proto_notify_state(struct proto *p, unsigned state);

/*
 *  [F] The feeder machine: (implemented in core routines)
 *
 *		HUNGRY    ---->   FEEDING
 *		 ^		     |
 *		 | 		     V
 *		FLUSHING  <----   HAPPY
 *
 *	States:	HUNGRY	Protocol either administratively down (i.e.,
 *			disabled by the user) or temporarily down
 *			(i.e., [P] is not UP)
 *		FEEDING	The protocol came up and we're feeding it
 *			initial routes. [P] is UP.
 *		HAPPY	The protocol is up and it's receiving normal
 *			routing updates. [P] is UP.
 *		FLUSHING The protocol is down and we're removing its
 *			routes from the table. [P] is STOP or DOWN.
 *
 *	Normal lifecycle of a protocol looks like:
 *
 *		HUNGRY/DOWN --> HUNGRY/START --> HUNGRY/UP -->
 *		FEEDING/UP --> HAPPY/UP --> FLUSHING/STOP|DOWN -->
 *		HUNGRY/STOP|DOWN --> HUNGRY/DOWN
 *
 *	Sometimes, protocol might switch from HAPPY/UP to FEEDING/UP
 *	if it wants to refeed the routes (for example BGP does so
 *	as a result of received ROUTE-REFRESH request).
 */



/*
 *	Debugging flags
 */

#define D_STATES 1		/* [core] State transitions */
#define D_ROUTES 2		/* [core] Routes passed by the filters */
#define D_FILTERS 4		/* [core] Routes rejected by the filters */
#define D_IFACES 8		/* [core] Interface events */
#define D_EVENTS 16		/* Protocol events */
#define D_PACKETS 32		/* Packets sent/received */

#ifndef PARSER
#define TRACE(flags, msg, args...) \
  do { if (p->p.debug & flags) log(L_TRACE "%s: " msg, p->p.name , ## args ); } while(0)
#endif


/*
 *	MRTDump flags
 */

#define MD_STATES	1		/* Protocol state changes (BGP4MP_MESSAGE_AS4) */
#define MD_MESSAGES	2		/* Protocol packets (BGP4MP_MESSAGE_AS4) */

/*
 *	Known unique protocol instances as referenced by config routines
 */

extern struct proto_config *cf_dev_proto;


/*
 * Protocol limits
 */

#define PLD_RX		0	/* Receive limit */
#define PLD_IN		1	/* Import limit */
#define PLD_OUT		2	/* Export limit */
#define PLD_MAX		3

#define PLA_NONE	0	/* No limit */
#define PLA_WARN	1	/* Issue log warning */
#define PLA_BLOCK	2	/* Block new routes */
#define PLA_RESTART	4	/* Force protocol restart */
#define PLA_DISABLE	5	/* Shutdown and disable protocol */

#define PLS_INITIAL	0	/* Initial limit state after protocol start */
#define PLS_ACTIVE	1	/* Limit was hit */
#define PLS_BLOCKED	2	/* Limit is active and blocking new routes */

struct channel_limit {
  u32 limit;			/* Maximum number of prefixes */
  u8 action;			/* Action to take (PLA_*) */
  u8 state;			/* State of limit (PLS_*) */
};

void channel_notify_limit(struct channel *c, struct channel_limit *l, int dir, u32 rt_count);


/*
 *	Channels
 */

struct channel_class {
  uint channel_size;			/* Size of channel data structure */
  uint config_size;			/* Size of channel config data structure */

  struct channel * (*init)(struct channel *, struct channel_config *);	/* Create new instance */
  int (*reconfigure)(struct channel *, struct channel_config *);	/* Try to reconfigure instance, returns success */
  int (*start)(struct channel *);	/* Start the instance */
  int (*shutdown)(struct channel *);	/* Stop the instance */

  void (*copy_config)(struct channel_config *, struct channel_config *); /* Copy config from given channel instance */
#if 0
  void (*preconfig)(struct protocol *, struct config *);	/* Just before configuring */
  void (*postconfig)(struct proto_config *);			/* After configuring each instance */


  void (*dump)(struct proto *);			/* Debugging dump */
  void (*dump_attrs)(struct rte *);		/* Dump protocol-dependent attributes */
  void (*cleanup)(struct proto *);		/* Called after shutdown when protocol became hungry/down */
  void (*get_status)(struct proto *, byte *buf); /* Get instance status (for `show protocols' command) */
  void (*get_route_info)(struct rte *, byte *buf, struct ea_list *attrs); /* Get route information (for `show route' command) */
  int (*get_attr)(struct eattr *, byte *buf, int buflen);	/* ASCIIfy dynamic attribute (returns GA_*) */
  void (*show_proto_info)(struct proto *);	/* Show protocol info (for `show protocols all' command) */

#endif
};

struct channel_config {
  node n;
  const char *name;
  const struct channel_class *channel;

  struct rtable_config *table;		/* Table we're attached to */
  struct filter *in_filter, *out_filter; /* Attached filters */
  struct channel_limit rx_limit;	/* Limit for receiving routes from protocol
					   (relevant when in_keep_filtered is active) */
  struct channel_limit in_limit;	/* Limit for importing routes from protocol */
  struct channel_limit out_limit;	/* Limit for exporting routes to protocol */

  u8 net_type;				/* Routing table network type (NET_*), 0 for undefined */
  u8 ra_mode;				/* Mode of received route advertisements (RA_*) */
  u16 preference;			/* Default route preference */
  u8 merge_limit;			/* Maximal number of nexthops for RA_MERGED */
  u8 in_keep_filtered;			/* Routes rejected in import filter are kept */
};

struct channel {
  node n;				/* Node in proto->channels */
  node table_node;			/* Node in table->channels */

  const char *name;			/* Channel name (may be NULL) */
  const struct channel_class *channel;
  struct proto *proto;

  struct rtable *table;
  struct filter *in_filter;		/* Input filter */
  struct filter *out_filter;		/* Output filter */
  struct channel_limit rx_limit;	/* Receive limit (for in_keep_filtered) */
  struct channel_limit in_limit;	/* Input limit */
  struct channel_limit out_limit;	/* Output limit */

  struct event *feed_event;		/* Event responsible for feeding */
  struct fib_iterator feed_fit;		/* Routing table iterator used during feeding */
  struct proto_stats stats;		/* Per-channel protocol statistics */

  u8 net_type;				/* Routing table network type (NET_*), 0 for undefined */
  u8 ra_mode;				/* Mode of received route advertisements (RA_*) */
  u16 preference;			/* Default route preference */
  u8 merge_limit;			/* Maximal number of nexthops for RA_MERGED */
  u8 in_keep_filtered;			/* Routes rejected in import filter are kept */
  u8 disabled;

  u8 channel_state;
  u8 export_state;			/* Route export state (ES_*, see below) */
  u8 feed_active;
  u8 flush_active;
  u8 refeeding;				/* We are refeeding (valid only if export_state == ES_FEEDING) */
  u8 reloadable;			/* Hook reload_routes() is allowed on the channel */
  u8 gr_lock;				/* Graceful restart mechanism should wait for this channel */
  u8 gr_wait;				/* Route export to channel is postponed until graceful restart */

  bird_clock_t last_state_change;	/* Time of last state transition */
};


/*
 * Channel states
 *
 * CS_DOWN - The initial and the final state of a channel. There is no route
 * exchange between the protocol and the table. Channel is not counted as
 * active. Channel keeps a ptr to the table, but do not lock the table and is
 * not linked in the table. Generally, new closed channels are created in
 * protocols' init() hooks. The protocol is expected to explicitly activate its
 * channels (by calling channel_init() or channel_open()).
 *
 * CS_START - The channel as a connection between the protocol and the table is
 * initialized (counted as active by the protocol, linked in the table and keeps
 * the table locked), but there is no current route exchange. There still may be
 * routes associated with the channel in the routing table if the channel falls
 * to CS_START from CS_UP. Generally, channels are initialized in protocols'
 * start() hooks when going to PS_START.
 *
 * CS_UP - The channel is initialized and the route exchange is allowed. Note
 * that even in CS_UP state, route export may still be down (ES_DOWN) by the
 * core decision (e.g. waiting for table convergence after graceful restart).
 * I.e., the protocol decides to open the channel but the core decides to start
 * route export. Route import (caused by rte_update() from the protocol) is not
 * restricted by that and is on volition of the protocol. Generally, channels
 * are opened in protocols' start() hooks when going to PS_UP.
 *
 * CS_FLUSHING - The transitional state between initialized channel and closed
 * channel. The channel is still initialized, but no route exchange is allowed.
 * Instead, the associated table is running flush loop to remove routes imported
 * through the channel. After that, the channel changes state to CS_DOWN and
 * is detached from the table (the table is unlocked and the channel is unlinked
 * from it). Unlike other states, the CS_FLUSHING state is not explicitly
 * entered or left by the protocol. A protocol may request to close a channel
 * (by calling channel_close()), which causes the channel to change state to
 * CS_FLUSHING and later to CS_DOWN. Also note that channels are closed
 * automatically by the core when the protocol is going down.
 *
 * Allowed transitions:
 *
 * CS_DOWN	-> CS_START / CS_UP
 * CS_START	-> CS_UP / CS_FLUSHING
 * CS_UP	-> CS_START / CS_FLUSHING
 * CS_FLUSHING	-> CS_DOWN (automatic)
 */

#define CS_DOWN		0
#define CS_START	1
#define CS_UP		2
#define CS_FLUSHING	3

#define ES_DOWN		0
#define ES_FEEDING	1
#define ES_READY	2


struct channel_config *proto_cf_find_channel(struct proto_config *p, uint net_type);
static inline struct channel_config *proto_cf_main_channel(struct proto_config *pc)
{ struct channel_config *cc = HEAD(pc->channels); return NODE_VALID(cc) ? cc : NULL; }

struct channel *proto_find_channel_by_table(struct proto *p, struct rtable *t);
struct channel *proto_add_channel(struct proto *p, struct channel_config *cf);
int proto_configure_channel(struct proto *p, struct channel **c, struct channel_config *cf);

void channel_set_state(struct channel *c, uint state);

static inline void channel_init(struct channel *c) { channel_set_state(c, CS_START); }
static inline void channel_open(struct channel *c) { channel_set_state(c, CS_UP); }
static inline void channel_close(struct channel *c) { channel_set_state(c, CS_FLUSHING); }

void channel_request_feeding(struct channel *c);
void *channel_config_new(const struct channel_class *cc, uint net_type, struct proto_config *proto);
int channel_reconfigure(struct channel *c, struct channel_config *cf);


#endif<|MERGE_RESOLUTION|>--- conflicted
+++ resolved
@@ -81,11 +81,7 @@
 
 extern struct protocol
   proto_device, proto_radv, proto_rip, proto_static,
-<<<<<<< HEAD
-  proto_ospf, proto_pipe, proto_bgp, proto_bfd, proto_rpki;
-=======
-  proto_ospf, proto_pipe, proto_bgp, proto_bgpsec,  proto_bfd;
->>>>>>> e7284842
+  proto_ospf, proto_pipe, proto_bgp, proto_bfd, proto_rpki, proto_bgpsec;
 
 /*
  *	Routing Protocol Instance
