--- conflicted
+++ resolved
@@ -290,33 +290,20 @@
  | CHECK LINK bool { OSPF_PATT->check_link = $3; }
  | ECMP WEIGHT expr { OSPF_PATT->ecmp_weight = $3 - 1; if (($3<1) || ($3>256)) cf_error("ECMP weight must be in range 1-256"); }
  | NEIGHBORS '{' nbma_list '}'
-<<<<<<< HEAD
  | AUTHENTICATION NONE { OSPF_PATT->autype = OSPF_AUTH_NONE; }
  | AUTHENTICATION SIMPLE { OSPF_PATT->autype = OSPF_AUTH_SIMPLE; ospf_check_auth(); }
  | AUTHENTICATION CRYPTOGRAPHIC { OSPF_PATT->autype = OSPF_AUTH_CRYPT; ospf_check_auth(); }
- | RX BUFFER LARGE { OSPF_PATT->rxbuf = OSPF_RXBUF_LARGE ; } 
- | RX BUFFER NORMAL { OSPF_PATT->rxbuf = OSPF_RXBUF_NORMAL ; } 
- | RX BUFFER expr { OSPF_PATT->rxbuf = $3 ; if (($3 < OSPF_RXBUF_MINSIZE) || ($3 > OSPF_MAX_PKT_SIZE)) cf_error("Buffer size must be in range 256-65535"); } 
-=======
- | AUTHENTICATION NONE { OSPF_PATT->autype = OSPF_AUTH_NONE ; }
- | AUTHENTICATION SIMPLE { OSPF_PATT->autype = OSPF_AUTH_SIMPLE ; }
- | AUTHENTICATION CRYPTOGRAPHIC { OSPF_PATT->autype = OSPF_AUTH_CRYPT ; }
  | RX BUFFER NORMAL { OSPF_PATT->rx_buffer = 0; } 
  | RX BUFFER LARGE { OSPF_PATT->rx_buffer = OSPF_MAX_PKT_SIZE; } 
  | RX BUFFER expr { OSPF_PATT->rx_buffer = $3; if (($3 < OSPF_MIN_PKT_SIZE) || ($3 > OSPF_MAX_PKT_SIZE)) cf_error("Buffer size must be in range 256-65535"); }
->>>>>>> 48e5f32d
  | TX tos { OSPF_PATT->tx_tos = $2; }
  | TX PRIORITY expr { OSPF_PATT->tx_priority = $3; }
  | TX LENGTH expr { OSPF_PATT->tx_length = $3; if (($3 < OSPF_MIN_PKT_SIZE) || ($3 > OSPF_MAX_PKT_SIZE)) cf_error("TX length must be in range 256-65535"); }
  | TTL SECURITY bool { OSPF_PATT->ttl_security = $3; }
  | TTL SECURITY TX ONLY { OSPF_PATT->ttl_security = 2; }
  | BFD bool { OSPF_PATT->bfd = $2; cf_check_bfd($2); }
-<<<<<<< HEAD
+ | SECONDARY bool { OSPF_PATT->bsd_secondary = $2; }
  | password_list { ospf_check_auth(); }
-=======
- | SECONDARY bool { OSPF_PATT->bsd_secondary = $2; }
- | password_list
->>>>>>> 48e5f32d
  ;
 
 pref_list:
