--- conflicted
+++ resolved
@@ -755,18 +755,8 @@
   u8 check_link;
   u8 ecmp_weight;
   u8 real_bcast;		/* Not really used in OSPFv3 */
-<<<<<<< HEAD
-  u8 ptp_netmask;		/* bool but 2 for unspecified */
-=======
   u8 ptp_netmask;		/* bool + 2 for unspecified */
   u8 ttl_security;		/* bool + 2 for TX only */
-
-#ifdef OSPFv2
-  list *passwords;
-#endif
-
-#ifdef OSPFv3
->>>>>>> 6ac4f87a
   u8 instance_id;
   list *passwords;
 };
