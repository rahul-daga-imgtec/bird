--- conflicted
+++ resolved
@@ -566,11 +566,7 @@
     if (! (fn->flags & OSPF_RT_EXPORT))
       return;
 
-<<<<<<< HEAD
-    flush_ext_lsa(oa, fn, 1);
-=======
-    flush_ext_lsa(oa, fn, oa_is_nssa(oa));
->>>>>>> 94e2f1c1
+    flush_ext_lsa(oa, fn, 1, oa_is_nssa(oa));
 
     /* Old external route might blocked some NSSA translation */
     if (po->areano > 1)
