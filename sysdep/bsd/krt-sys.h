--- conflicted
+++ resolved
@@ -43,13 +43,6 @@
 
 
 static inline void krt_sys_init(struct krt_proto *p UNUSED) { }
-<<<<<<< HEAD
-static inline int krt_sys_reconfigure(struct krt_proto *p UNUSED, struct krt_config *n UNUSED, struct krt_config *o UNUSED) { return 1; }
-
-static inline void krt_sys_init_config(struct krt_config *c UNUSED) { }
-static inline void krt_sys_copy_config(struct krt_config *d UNUSED, struct krt_config *s UNUSED) { }
-=======
->>>>>>> c01a9466
 
 
 #endif