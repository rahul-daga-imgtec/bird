--- conflicted
+++ resolved
@@ -67,18 +67,13 @@
    }
  | DEVICE ROUTES bool { THIS_KRT->devroutes = $3; }
  | GRACEFUL RESTART bool { THIS_KRT->graceful_restart = $3; }
-<<<<<<< HEAD
- | MERGE PATHS bool { krt_set_merge_paths(this_channel, $3, KRT_DEFAULT_ECMP_LIMIT); }
- | MERGE PATHS bool LIMIT expr { krt_set_merge_paths(this_channel, $3, $5); }
-=======
  | MERGE PATHS bool kern_mp_limit {
-      THIS_KRT->merge_paths = $3 ? $4 : 0;
+      krt_set_merge_paths(this_channel, $3, $4);
 #ifndef KRT_ALLOW_MERGE_PATHS
       if ($3)
 	cf_error("Path merging not supported on this platform");
 #endif
    }
->>>>>>> f51b1f55
  ;
 
 /* Kernel interface protocol */
